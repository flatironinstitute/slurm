--- conflicted
+++ resolved
@@ -53,11 +53,7 @@
 	$(top_srcdir)/auxdir/x_ac_cray.m4 \
 	$(top_srcdir)/auxdir/x_ac_databases.m4 \
 	$(top_srcdir)/auxdir/x_ac_debug.m4 \
-<<<<<<< HEAD
 	$(top_srcdir)/auxdir/x_ac_dlfcn.m4 \
-	$(top_srcdir)/auxdir/x_ac_elan.m4 \
-=======
->>>>>>> 3c8a4dc1
 	$(top_srcdir)/auxdir/x_ac_env.m4 \
 	$(top_srcdir)/auxdir/x_ac_gpl_licensed.m4 \
 	$(top_srcdir)/auxdir/x_ac_hwloc.m4 \
@@ -391,12 +387,10 @@
 	test1.92			\
 	test1.93			\
 	test1.94			\
-<<<<<<< HEAD
 	test1.94.master.c		\
 	test1.94.slave.c		\
-=======
-	test1.94.prog.c			\
->>>>>>> 3c8a4dc1
+	test1.95			\
+	test1.95.prog.upc		\
 	test2.1				\
 	test2.2				\
 	test2.3				\
