#!/usr/bin/env expect
############################################################################
# Purpose: Test --hint mutual exclusive properties
############################################################################
# Copyright (C) 2021 SchedMD LLC
# Written by Brian Christiansen <brian@schedmd.com>
#
# This file is part of Slurm, a resource management program.
# For details, see <https://slurm.schedmd.com/>.
# Please also read the included file: DISCLAIMER.
#
# Slurm is free software; you can redistribute it and/or modify it under
# the terms of the GNU General Public License as published by the Free
# Software Foundation; either version 2 of the License, or (at your option)
# any later version.
#
# Slurm is distributed in the hope that it will be useful, but WITHOUT ANY
# WARRANTY; without even the implied warranty of MERCHANTABILITY or FITNESS
# FOR A PARTICULAR PURPOSE.  See the GNU General Public License for more
# details.
#
# You should have received a copy of the GNU General Public License along
# with Slurm; if not, write to the Free Software Foundation, Inc.,
# 51 Franklin Street, Fifth Floor, Boston, MA 02110-1301  USA.
############################################################################
source ./globals

set job_id 0

proc cleanup {} {
	global job_id

	cancel_job $job_id
}

proc check_error {client option prog error} {
	global sbatch salloc srun test_name number job_id

	set cmd "$client -v -H -J$test_name -t1 --hint=nomultithread $option $prog"
	set job_id 0
	set matches 0
	spawn {*}$cmd
	expect {
		-ex "$error" {
			incr matches
			exp_continue
		}
		-re "job ($number)" {
			set job_id $expect_out(1,string)
		}
		timeout {
			fail "$client not responding"
		}
		eof {
			wait
		}
	}
	subtest {$matches == 1} "Submission should return '$error'"
	cancel_job $job_id
}


proc mutual_error_tests {} {
	global sbatch salloc srun test_name number job_id

	set clients [list "$sbatch" "$salloc" "$srun"]
	set options [list "--threads-per-core=1" "--ntasks-per-core=1" "-B1"]
	set error "Following options are mutually exclusive with --hint: --ntasks-per-core, --threads-per-core, -B and --cpu-bind (other then --cpu-bind=verbose). Ignoring --hint."

	foreach client $clients {
		set prog "hostname"
		if {$client == $sbatch} {
			set prog "--wrap=hostname"
		}
		foreach option $options {
			check_error $client $option $prog $error
		}
	}

	# Test srun --hint only with works with --cpu-bind=verbose
	set client $srun
	set options [list "--cpu-bind=threads" "--cpu-bind=threads,verbose"]
	foreach option $options {
		check_error $client $option "hostname" $error
	}

<<<<<<< HEAD
	# Test if srun --cpu-bind=verbose --hint=nomultithread actually enabled cpu-bind
	set output [run_command_output -subtest "$srun --hint=nomultithread --cpu-bind=verbose /bin/true"]
	subtest {[regexp  "cpu-bind=" $output]} "The output should contain line starting with cpu-bind=, indicating that --cpu-bind=verbose is in effect"
=======
	set options [list "--cpu-bind=verbose"]
	foreach option $options {
		set cmd "$client -v -H -J$test_name -t1 --begin=now+1 --hint=nomultithread $option $prog"

		set job_id 0
		set matches 0
		spawn {*}$cmd
		expect {
			"mutually exclusive" {
				incr matches
				exp_continue
			}
			-re "job ($number)" {
				set job_id $expect_out(1,string)
			}
			timeout {
				fail "$client not responding"
			}
			eof {
				wait
			}
		}
		cancel_job $job_id
		subtest {$matches == 0} "$cmd should not find 'mutually exclsive'" "(got $matches matches)"
	}
>>>>>>> 613e0f8f
}

mutual_error_tests

# Test SLURM_HINT env variable
set env(SLURM_HINT) "nomultithread"
mutual_error_tests

set client "$sbatch"
set prog "--wrap=hostname"
set options [list "--threads-per-core=2 --ntasks-per-core=3"]
foreach option $options {
	set cmd "$client -v -H -J$test_name -t1 $option $prog"

	set job_id 0
	set matches 0
	spawn {*}$cmd
	expect {
		"mutually exclusive" {
			incr matches
			exp_continue
		}
		-re "job ($number)" {
			set job_id $expect_out(1,string)
		}
		timeout {
			fail "$client not responding"
		}
		eof {
			wait
		}
	}
	subtest {$job_id != 0} "$cmd should have given an id"
	subtest {$matches == 0} "$cmd should not find 'mutually exclsive'" "(got $matches matches)"

	set threads_req [get_job_param $job_id "ReqB:S:C:T"]
	set tasks_req [get_job_param $job_id "NtasksPerN:B:S:C"]
	set threads_match "0:0:*:2"
	set tasks_match "0:0:*:3"
	subtest {[string compare $threads_match $threads_req] == 0} "ReqB:S:C:T should be $threads_match" "($threads_req != $threads_match)"
	subtest {[string compare $tasks_match $tasks_req] == 0} "NtasksPerN:B:S:C should be $tasks_match" "($tasks_req != $tasks_match)"
	cancel_job $job_id
}

# Test using --cpu-bind=verbose and --hint for salloc/srun sequence
set output [run_command_output -subtest "$salloc --hint=nomultithread $srun --cpu-bind=verbose /bin/true"]
subtest {[regexp  "cpu-bind=" $output]} "The output should contain line starting with cpu-bind=, indicating that --cpu-bind=verbose is in effect"

set output [run_command_output -subtest "$salloc --hint=nomultithread /bin/bash -c 'SLURM_CPU_BIND=verbose $srun /bin/true'"]
subtest {[regexp  "cpu-bind=" $output]} "The output should contain line starting with cpu-bind=, indicating that SLURM_CPU_BIND=verbose srun .. is in effect"

set output [run_command_output -subtest "SLURM_CPU_BIND=verbose $salloc --hint=nomultithread $srun /bin/true"]
subtest {[regexp  "cpu-bind=" $output]} "The output should contain line starting with cpu-bind=, indicating that SLURM_CPU_BIND=verbose srun .. is in effect"<|MERGE_RESOLUTION|>--- conflicted
+++ resolved
@@ -84,37 +84,9 @@
 		check_error $client $option "hostname" $error
 	}
 
-<<<<<<< HEAD
 	# Test if srun --cpu-bind=verbose --hint=nomultithread actually enabled cpu-bind
 	set output [run_command_output -subtest "$srun --hint=nomultithread --cpu-bind=verbose /bin/true"]
 	subtest {[regexp  "cpu-bind=" $output]} "The output should contain line starting with cpu-bind=, indicating that --cpu-bind=verbose is in effect"
-=======
-	set options [list "--cpu-bind=verbose"]
-	foreach option $options {
-		set cmd "$client -v -H -J$test_name -t1 --begin=now+1 --hint=nomultithread $option $prog"
-
-		set job_id 0
-		set matches 0
-		spawn {*}$cmd
-		expect {
-			"mutually exclusive" {
-				incr matches
-				exp_continue
-			}
-			-re "job ($number)" {
-				set job_id $expect_out(1,string)
-			}
-			timeout {
-				fail "$client not responding"
-			}
-			eof {
-				wait
-			}
-		}
-		cancel_job $job_id
-		subtest {$matches == 0} "$cmd should not find 'mutually exclsive'" "(got $matches matches)"
-	}
->>>>>>> 613e0f8f
 }
 
 mutual_error_tests
