#!/usr/bin/env expect
############################################################################
# Purpose: Test of Slurm functionality
#          Test exclusive resource allocation for a step (--exclusive option).
############################################################################
# Copyright (C) 2021 SchedMD LLC
# Copyright (C) 2007 The Regents of the University of California.
# Produced at Lawrence Livermore National Laboratory (cf, DISCLAIMER).
# Written by Morris Jette <jette1@llnl.gov>
# CODE-OCEC-09-009. All rights reserved.
#
# This file is part of Slurm, a resource management program.
# For details, see <https://slurm.schedmd.com/>.
# Please also read the included file: DISCLAIMER.
#
# Slurm is free software; you can redistribute it and/or modify it under
# the terms of the GNU General Public License as published by the Free
# Software Foundation; either version 2 of the License, or (at your option)
# any later version.
#
# Slurm is distributed in the hope that it will be useful, but WITHOUT ANY
# WARRANTY; without even the implied warranty of MERCHANTABILITY or FITNESS
# FOR A PARTICULAR PURPOSE.  See the GNU General Public License for more
# details.
#
# You should have received a copy of the GNU General Public License along
# with Slurm; if not, write to the Free Software Foundation, Inc.,
# 51 Franklin Street, Fifth Floor, Boston, MA 02110-1301  USA.
############################################################################
source ./globals

set file_in         "$test_dir/test.input"
set file_out        "$test_dir/test.output"
set job_id           0

if {[get_config_param "FrontendName"] ne "MISSING"} {
	skip "This test is incompatible with front-end systems"
}

proc cleanup {} {
	global job_id file_in file_out test_dir

	cancel_job $job_id
	file delete $file_in $file_out
	file delete $test_dir/step1 $test_dir/step2 $test_dir/step3 $test_dir/next
}

#
# Delete left-over input script
# Build input script file
# Run one more step than allocated CPUs and make sure it waits
#
proc test_cpus {} {
	global bin_rm file_in file_out test_dir
	global bin_touch srun bin_sleep job_id

	cleanup
	make_bash_script $file_in "
		echo starting step1 and step 2
		$srun --cpus-per-task=2 --mem=1 --exclusive -n1 bash -c '
			$bin_touch $test_dir/step1;
			while \[ \! -f $test_dir/step3 \]
			do $bin_sleep 0.25;
			done
		' &

		$srun --cpus-per-task=2 --mem=1 --exclusive -n1 bash -xvc '
			$bin_touch $test_dir/step2;
			while \[ \! -f $test_dir/next \]
			do $bin_sleep 0.25;
			done
		' &
		s2=\$\!

		echo waiting to verify step1 and step2 are running
		while \[ \! -f $test_dir/step1 -a \! -f $test_dir/step2 \]
		do
			$bin_sleep 0.25;
		done

		echo \'starting step3 (should not be started until step2 ends)\'
		$srun --cpus-per-task=2 --mem=1 -v --exclusive -n1 bash -c '
			$bin_touch $test_dir/step3
		' &
		wait
	"
	set job_id [submit_job -fail "--cpus-per-task=2 -N1 -n2 -t2 --gres=craynetwork:0 --mem=10 --output=$file_out $file_in"]
	subtest {![wait_for_job -timeout 30 $job_id RUNNING]} "Job ($job_id) should start"
	subtest {![wait_for_file $test_dir/step1]} "File ($test_dir/step1) should be created by step1"
	subtest {![wait_for_file $test_dir/step2]} "File ($test_dir/step2) should be created by step2"
	subtest { [wait_for_file -timeout 5 $test_dir/step3]} "File ($test_dir/step3) shouldn't exists yet"
	run_command -fail "$bin_touch $test_dir/next"
	subtest {![wait_for_file -timeout 5 $test_dir/step3]} "File ($test_dir/step3) should be created by step3"
	subtest {![wait_for_job -timeout 30 $job_id DONE]} "Job ($job_id) should finish"
}

#
# Delete left-over input script
# Build another input script file
# Run one more step than allocated CPUs with immediate option and make aborts
#
proc test_cpus_immediate {} {
	global bin_rm file_in file_out  test_dir
	global bin_sleep scontrol sbatch number
	global job_id srun bin_cat bin_touch

	cleanup
	make_bash_script $file_in "
		echo starting step1 and step2
		$srun --cpus-per-task=2 --mem=1 --exclusive --immediate=1 -n1 bash -c '
			$bin_touch $test_dir/step1;
			while \[ \! -f $test_dir/next \]
			do $bin_sleep 0.25;
			done
		' &

		$srun --cpus-per-task=2 --mem=1 --exclusive --immediate=1 -n1 bash -xvc '
			$bin_touch $test_dir/step2;
			while \[ \! -f $test_dir/next \]
			do $bin_sleep 0.25;
			done
		' &
		s2=\$\!

		echo waiting to verify step1 and step2 are running
		while \[ \! -f $test_dir/step1 -a \! -f $test_dir/step2 \]
		do
			$bin_sleep 0.25;
		done

		echo submitting step3 with --immediate
		$srun --cpus-per-task=2 --mem=1 -v --immediate=1 --exclusive -n1 bash -c '
			$bin_touch $test_dir/step3
		' &
		s3=\$\!
		echo waiting for step3 to fail
		wait \$s3
		echo step3: \$?

		touch $test_dir/next

		wait
	"

	set job_id [submit_job -fail "--cpus-per-task=2 -N1 -n2 -t2 --gres=craynetwork:0 --mem=10 --output=$file_out $file_in"]
	subtest {![wait_for_job -timeout 30 $job_id DONE]} "Job ($job_id) should finish"
	subtest {![wait_for_file $test_dir/step1]} "File ($test_dir/step1) should be created by step1"
	subtest {![wait_for_file $test_dir/step2]} "File ($test_dir/step2) should be created by step2"
	subtest {![wait_for_file $test_dir/next]} "File ($test_dir/next) should be created after step3"
	subtest {[wait_for_file -timeout 5 $test_dir/step3]} "File ($test_dir/step3) should NOT be created, because step3 should fail"
}

#
# Verify that all GPUs and other GRES are allocated with the --exclusive flag
#
proc test_gpus {node_name} {
	global bin_sleep

	cleanup

	# Get the total number of GPUs in the test node
	set gres_node [get_node_param $node_name "Gres"]
	set gpu_tot   [dict get [count_gres $gres_node] "gpu"]

	#
	# Verify that all GPUs and other GRES are allocated with the --exclusive flag
	#
	set job_id [submit_job -fail "-n1 -N1 -w $node_name --gres=gpu --exclusive -e none -o none --wrap '$bin_sleep 10'"]
	subtest {![wait_for_job $job_id RUNNING]} "Job ($job_id) should start"

	# Check all GRES of the node were allocated on the job
<<<<<<< HEAD
	set gres_dict_job  [count_gres [get_job_param  $job_id "JOB_GRES"]]
	set gres_dict_node [count_gres [get_node_param $node_name "Gres"]]

	dict for {gres_name gres_count} $gres_dict_node {
		# We don't want mps to be allocated with --exclusive
		if {$gres_name eq "mps" || $gres_name eq "shard"} {
			if {[dict exists $gres_dict_job $gres_name]} {
				subfail "Gres ($gres_name) on node ($node_name) allocated on job ($job_id) with --exclusive but it shouldn't be"
			} else {
				subpass "Gres ($gres_name) on node ($node_name) was not allocated on job ($job_id) with --exclusive, this is expected"
			}
		} elseif {![dict exists $gres_dict_job $gres_name]} {
			subfail "Gres ($gres_name) on node ($node_name) not allocated on job ($job_id) with --exclusive"
		} else {
			subpass "Gres ($gres_name) on node ($node_name) was allocated on job ($job_id) with --exclusive"

			set gres_count_job [dict get $gres_dict_job $gres_name]
			subtest { $gres_count_job == $gres_count } "Gres ($gres_name) on node ($node_name) fully allocated on job ($job_id) with --exclusive" "$gres_count_job != $gres_count"
		}
	}
=======
	check_exclusive_gres $job_id $node_name
>>>>>>> d5fb966c
}

testproc test_cpus

if {[param_contains [get_config_param "SchedulerParameters"] "defer"]} {
	skip_following_testprocs "Skipping immediate test since SchedulerParameters=defer is set"
}
testproc test_cpus_immediate
run_following_testprocs

set node_name [get_nodes_by_request "--gres=gpu:2 -n1 -t1"]
if { [llength $node_name] != 1 } {
	skip_following_testprocs "This test need to be able to submit jobs with at least --gres=gpu:2"
}
if {![param_contains [get_config_param "AccountingStorageTRES"] "gres/gpu"]} {
	skip_following_testprocs "This test requires AccountingStorageTRES=gres/gpu"
}

testproc test_gpus $node_name<|MERGE_RESOLUTION|>--- conflicted
+++ resolved
@@ -169,30 +169,7 @@
 	subtest {![wait_for_job $job_id RUNNING]} "Job ($job_id) should start"
 
 	# Check all GRES of the node were allocated on the job
-<<<<<<< HEAD
-	set gres_dict_job  [count_gres [get_job_param  $job_id "JOB_GRES"]]
-	set gres_dict_node [count_gres [get_node_param $node_name "Gres"]]
-
-	dict for {gres_name gres_count} $gres_dict_node {
-		# We don't want mps to be allocated with --exclusive
-		if {$gres_name eq "mps" || $gres_name eq "shard"} {
-			if {[dict exists $gres_dict_job $gres_name]} {
-				subfail "Gres ($gres_name) on node ($node_name) allocated on job ($job_id) with --exclusive but it shouldn't be"
-			} else {
-				subpass "Gres ($gres_name) on node ($node_name) was not allocated on job ($job_id) with --exclusive, this is expected"
-			}
-		} elseif {![dict exists $gres_dict_job $gres_name]} {
-			subfail "Gres ($gres_name) on node ($node_name) not allocated on job ($job_id) with --exclusive"
-		} else {
-			subpass "Gres ($gres_name) on node ($node_name) was allocated on job ($job_id) with --exclusive"
-
-			set gres_count_job [dict get $gres_dict_job $gres_name]
-			subtest { $gres_count_job == $gres_count } "Gres ($gres_name) on node ($node_name) fully allocated on job ($job_id) with --exclusive" "$gres_count_job != $gres_count"
-		}
-	}
-=======
 	check_exclusive_gres $job_id $node_name
->>>>>>> d5fb966c
 }
 
 testproc test_cpus
