#!/usr/bin/env expect
############################################################################
# Purpose:  Test of route/topology plugin
#
############################################################################
#  Copyright (C) 2014 Bull S. A. S.
#		Bull, Rue Jean Jaures, B.P.68, 78340, Les Clayes-sous-Bois.
#  Written by Rod Schultz <Rod.Schultz@bull.com>
#
# This file is part of Slurm, a resource management program.
# For details, see <https://slurm.schedmd.com/>.
# Please also read the included file: DISCLAIMER.
#
# Slurm is free software; you can redistribute it and/or modify it under
# the terms of the GNU General Public License as published by the Free
# Software Foundation; either version 2 of the License, or (at your option)
# any later version.
#
# Slurm is distributed in the hope that it will be useful, but WITHOUT ANY
# WARRANTY; without even the implied warranty of MERCHANTABILITY or FITNESS
# FOR A PARTICULAR PURPOSE.  See the GNU General Public License for more
# details.
#
# You should have received a copy of the GNU General Public License along
# with Slurm; if not, write to the Free Software Foundation, Inc.,
# 51 Franklin Street, Fifth Floor, Boston, MA 02110-1301  USA.
############################################################################
source ./globals

# Test various --cpu-freq options

# Assumptions
# - the first node selected has frequency scaling, wih ondemand and userspace
# - all cpus on a node have the same scaling options.
# - task affinity either cgroups or cpusets

set test_id	"1.76"
set nerr	0
set exit_code	0
set test_prog   "test$test_id.prog"
set avail_freq	[split "1000 2000" " "]
set nfreq	0
set have_on_demand 1
set have_user_space 1
set wd		[pwd]
print_header	$test_id

################################################################
# Run a test case.
# "test_case" is a wrapper for "test_freq" due to current Linux
# not reliably changing frequency, so we can repeat a test
#
# Parameters
# - opt		value of --cpu-freq
# - expmin      expected value of scaling_min (if 0, don't check)
# - expcur	expected value of scaling_cur (if 0, don't check)
# - expmax      expected value of scaling_max (if 0, don't check)
# - expgov      expected value of scaling_governor (if 0, don't check)
#
# Returns
# 0 on success, 1 on failure
 # 2 if measured frequency differs too much from target frequency
#   FAILURE message is sent to user on failure.
################################################################
proc test_freq {opt expmin expcur expmax expgov} {
	global bin_rm srun sbatch test_node test_cpu wd number
	log_user 0
	exec $bin_rm -f $wd/test1.76.out
	set job_id 0
	spawn $sbatch -w $test_node --exclusive -o test1.76.out -t1 test1.76.batch $test_cpu $opt $wd $srun
	expect {
		-re "Submitted batch job ($number)" {
			set job_id $expect_out(1,string)
			exp_continue
		}
		eof {
			wait
		}
	}
	if {$job_id == 0} {
		log_error "Batch submit failure"
		return 1
	}
	#
	# Wait for job to complete
	#
	if {[wait_for_job $job_id "DONE"] != 0} {
		log_error "Waiting for job to complete"
		return 1
	}
	if {[wait_for_file $wd/test1.76.out] != 0} {
		log_error "Waiting for file $wd/test1.76.out"
		return 1
	}
	set line ""
	set start_value ""
	set test_value ""
	set end_value ""
	set fd 0
	set fd [open $wd/test1.76.out "r"]

	# Search for starting values
	while {$fd > 0 && [gets $fd line] != -1} {
		set pos [string first "scaling_values:" $line]
		if {$pos == 0} {
			set start_value [string trim $line "\r"]
			set start_value [string range $start_value 16 end]
			break
		} 
	}
	if {[string compare $start_value ""] == 0} {
		log_error "--cpu-freq=$opt -- can't find starting values"
		close $fd
		log_user 1
		return 1
	}

	# Search for test values
	while {$fd > 0 && [gets $fd line] != -1} {
		set pos [string first "scaling_values:" $line]
		if {$pos == 0} {
			set test_value [string trim $line "\r"]
			set test_value [string range $test_value 16 end]
			break
		} 
	}
	if {[string compare $test_value ""] == 0} {
		log_error "--cpu-freq=$opt -- can't find test values"
		close $fd
		log_user 1
		return 1
	}

	# Search for ending values
	while {$fd > 0 && [gets $fd line] != -1} {
		set pos [string first "scaling_values:" $line]
		if {$pos == 0} {
			set end_value [string trim $line "\r"]
			set end_value [string range $end_value 16 end]
			break
		} 
	}
	if {[string compare $end_value ""] == 0} {
		log_error "--cpu-freq=$opt -- can't find ending values"
		close $fd
		log_user 1
		return 1
	}
	close $fd

	log_debug "--cpu-freq=$opt"
	log_debug "Start_freq: $start_value"
	log_debug "Test_freq:  $test_value"
	log_debug "End_freq:   $end_value"

	set strt_vals [split $start_value " "]
	set sgov [string range [lindex $strt_vals 0] 4 end]
	set smin [string range [lindex $strt_vals 1] 4 end]
	set scur [string range [lindex $strt_vals 2] 4 end]
	set smax [string range [lindex $strt_vals 3] 4 end]

	set tst_vals [split $test_value " "]
	set tgov [string range [lindex $tst_vals 0] 4 end]
	set tmin [string range [lindex $tst_vals 1] 4 end]
	set tcur [string range [lindex $tst_vals 2] 4 end]
	set tmax [string range [lindex $tst_vals 3] 4 end]

	set end_vals [split $end_value " "]
	set egov [string range [lindex $end_vals 0] 4 end]
	set emin [string range [lindex $end_vals 1] 4 end]
	set ecur [string range [lindex $end_vals 2] 4 end]
	set emax [string range [lindex $end_vals 3] 4 end]

	if {[string compare $expgov 0] != 0 
	    && [string compare $tgov $expgov] != 0} {
		log_error "--cpu-freq=$opt -- test governor $tgov not expected ($expgov)"
		log_user 1
		return 1
	}
	if {[string compare $expmin 0] != 0 
	    && [string compare $tmin $expmin] != 0} {
		log_error "--cpu-freq=$opt -- test min $tmin not expected ($expmin)"
		log_user 1
		return 1
	}
	# Check that actual frequency is within 10 percent of target
	if {$expcur != 0} {
		set percent_error [expr abs($tcur - $expcur) * 100 / $expcur]
	} else {
		set percent_error 0
	}
	if {$percent_error > 10} {
		set real_error 1
		if {![string compare $opt "High"]} {
			if {$tcur > $expcur} {
				log_warn "--cpu-freq=$opt -- test cur $tcur higher than ($expcur).  This is expected on overclocked systems"
				set real_error 0
			}
		}

		if {$real_error} {
			log_warn "--cpu-freq=$opt -- test cur $tcur not expected ($expcur, error is $percent_error percent)"
			log_user 1
			return 2
		}
	} elseif {$expcur != 0} {
		log_debug "Difference between requested and actual frequency is $percent_error percent ($tcur vs. $expcur)"
	}
	if {[string compare $expmax 0] !=0 
	    && [string compare $tmax $expmax] != 0} {
		log_error "--cpu-freq=$opt -- test max $tmax not expected ($expmax)"
		log_user 1
		return 1
	}
	if {[string compare $sgov $egov] != 0} {
		log_error "--cpu-freq=$opt -- starting governor $sgov not reset ($egov)"
		log_user 1
		return 1
	}
	if {[string compare $smin $emin] != 0} {
		log_error "--cpu-freq=$opt -- starting min $smin not reset ($emin)"
		log_user 1
		return 1
	}
	if {[string compare $smax $emax] != 0} {
		log_error "--cpu-freq=$opt -- starting max $smax not reset ($emax)"
		log_user 1
		return 1
	}

	log_user 1
	return 0
}

proc test_case {opt expmin expcur expmax expgov} {
	set retry_cnt 5
	for {set inx 0} {$inx < $retry_cnt} {incr inx} {
		set rc [test_freq $opt $expmin $expcur $expmax $expgov]
		if {$rc != 2} {
			return $rc
		}
	}
	log_error "--cpu-freq control failing repeatedly"
	return $rc
}

# Check environment
if {[test_cpu_affinity_or_cgroup] == 0} {
	skip "This test requires some form of task affinity"
}
<<<<<<< HEAD
if {[test_config_overrides]} {
	send_user "\nWARNING: SlurmdParameters=config_overrides is discouraged.\n"
	send_user "         Proceeding assuming that the number of CPUs declared is accurate.\n"
=======
if {[test_fast_schedule] != 0} {
	log_warn "FastSchedule=0 is recommended. Proceeding assuming that the number of CPUs declared is accurate"
>>>>>>> 59f33f7e
}
log_user 0
spawn $scontrol show config
expect {
	-re "CpuFreqGovernors *= ($alpha_numeric_comma)" {
		if {[string first "OnDemand" $expect_out(1,string)] == -1} {
			set have_on_demand 0
		}
		if {[string first "UserSpace" $expect_out(1,string)] == -1} {
			set have_user_space 0
		}
		exp_continue
	}
	eof {
		wait
	}
}

# Identify a node to use
set timeout $max_job_delay
set test_node 0
spawn $srun --exclusive -n1 -t1 env
expect {
	-re "SLURMD_NODENAME=($alpha_numeric_nodelist)" {
		set test_node $expect_out(1,string)
		exp_continue
	}
	eof {
		wait
	}
}
if {$test_node == 0} {
	fail "Failed to get hostname"
}

# Determine CPU count on that node.
# We will assume the tests will run on the highest numbered CPU
set test_cpu -1
spawn $scontrol show node $test_node
expect {
	-re "CPUTot=($number)" {
		set test_cpu $expect_out(1,string)
		exp_continue
	}
	eof {
		wait
	}
}

log_user 1
if {$test_cpu == -1} {
	fail "Failed to get CPU count on node $test_node"
}
incr test_cpu -1
log_debug "Test node is $test_node, test_cpu is $test_cpu"

# Verify that selected CPU on selected node supports cpu_frequency
set have_on_demand 0
set have_user_space 0
set nfreq 0
spawn $srun -w $test_node --exclusive -t1 ./test1.76.bash $test_cpu
expect {
	-re "scaling frequency not supported" {
		skip "Test requires frequency scaling"
	}
	-re "available_governors (\[a-zA-Z \]+)" {
		if {[string first "ondemand" $expect_out(1,string)] >= 0} {
			set have_on_demand 1
		}
		if {[string first "userspace" $expect_out(1,string)] >= 0} {
			set have_user_space 1
		}
		exp_continue
	}
	-re "available_frequencies (\[0-9 \]+)" {
		set tmp [string trimright $expect_out(1,string)]
		set freq_line [string trimright $tmp]
		set freqs [split $freq_line " "]
		set avail_freq [lsort -integer $freqs]
		set nfreq [llength $avail_freq]
		exp_continue
	}
	eof {
		wait
	}
}
if {$nfreq < 2} {
	skip "Test requires at least 2 available frequencies"
}
if {$have_user_space == 0} {
	skip "Test requires UserSpace governor"
}
if {$have_on_demand == 0} {
	skip "Test requires OnDemand governor"
}

set xmx [expr ($nfreq - 1) / 2]
set xlow [lindex $avail_freq 0]
set xhigh [lindex $avail_freq $nfreq-1]
set xhighm1 [lindex $avail_freq $nfreq-2]
set xmed [lindex $avail_freq $xmx]
log_debug "Frequencies: low:$xlow medium:$xmed highm1:$xhighm1 high:$xhigh"

#
# Now run the tests
#
incr nerr [test_case userspace 0 0 0 userspace]
if {$have_on_demand == 1} {
	incr nerr [test_case ondemand 0 0 0 ondemand]
}
incr nerr [test_case Low $xlow $xlow 0 userspace]
incr nerr [test_case High 0 $xhigh $xhigh userspace]
incr nerr [test_case HighM1 0 $xhighm1 0 userspace]
incr nerr [test_case Medium 0 $xmed 0 userspace]
incr nerr [test_case $xmed 0 $xmed 0 userspace]
if {$nfreq > 3} {
	set mxx [expr $nfreq - 2]
	set minfrq [lindex $avail_freq 1]
	set maxfrq [lindex $avail_freq $mxx]
	set opt "$minfrq-$maxfrq"
	incr nerr [test_case $opt $minfrq 0 $maxfrq 0]
	set opt "$opt:userspace"
	incr nerr [test_case $opt $minfrq 0 0 userspace]
}

if {$nerr != 0} {
	fail "$nerr test cases failed."
} else {
	exec $bin_rm -f $wd/test1.76.out
}
if {$exit_code != 0} {
	fail "Test failed due to previous errors (\$exit_code = $exit_code)"
}<|MERGE_RESOLUTION|>--- conflicted
+++ resolved
@@ -248,14 +248,8 @@
 if {[test_cpu_affinity_or_cgroup] == 0} {
 	skip "This test requires some form of task affinity"
 }
-<<<<<<< HEAD
 if {[test_config_overrides]} {
-	send_user "\nWARNING: SlurmdParameters=config_overrides is discouraged.\n"
-	send_user "         Proceeding assuming that the number of CPUs declared is accurate.\n"
-=======
-if {[test_fast_schedule] != 0} {
-	log_warn "FastSchedule=0 is recommended. Proceeding assuming that the number of CPUs declared is accurate"
->>>>>>> 59f33f7e
+	log_warn "SlurmdParameters=config_overrides is discouraged. Proceeding assuming that the number of CPUs declared is accurate."
 }
 log_user 0
 spawn $scontrol show config
