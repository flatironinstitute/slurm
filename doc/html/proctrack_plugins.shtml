--- conflicted
+++ resolved
@@ -21,16 +21,8 @@
 The minor type can be any recognizable abbreviation for the type
 of proctrack. We recommend, for example:</p>
 <ul>
-<<<<<<< HEAD
-<li><b>cgroup</b>&#151;Use Linux cgroups for process tracking.</li>
-<li><b>linuxproc</b>&#151;Perform process tracking based upon a scan
-=======
-<li><b>aix</b> &mdash; Perform process tracking on an AIX platform.
-NOTE: This requires a kernel extension that records
-ever process creation and termination.</li>
 <li><b>cgroup</b> &mdash; Use Linux cgroups for process tracking.</li>
 <li><b>linuxproc</b> &mdash; Perform process tracking based upon a scan
->>>>>>> 5a176620
 of the Linux process table and use the parent process ID to determine
 what processes are members of a Slurm job. NOTE: This mechanism is
 not entirely reliable for process tracking.</li>
