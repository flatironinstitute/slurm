--- conflicted
+++ resolved
@@ -19,12 +19,8 @@
 <p style="margin-left:.2in">
 
 <ul>
-<<<<<<< HEAD
-<li><b>knl_cray</b>&#151;Use Cray's capmc command to manage an Intel KNL processor.</li>
-<li><b>knl_generic</b>&#151;Use Intel commands to manage KNL processor.</li>
-=======
 <li><b>knl_cray</b> &mdash; Use Cray's capmc command to manage an Intel KNL processor.</li>
->>>>>>> 5a176620
+<li><b>knl_generic</b> &mdash; Use Intel commands to manage KNL processor.</li>
 </ul>
 
 <p><span class="commandline">const uint32_t plugin_version=SLURM_VERSION_NUMBER</span><br>
