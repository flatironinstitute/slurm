--- conflicted
+++ resolved
@@ -742,10 +742,6 @@
 typical compute nodes.  Installing from source allows the user to enable
 options such as mysql and gui tools via a configuration menu.</p>
 
-<<<<<<< HEAD
-<p style="text-align:center;">Last modified 23 September 2019</p>
-=======
 <p style="text-align:center;">Last modified 30 January 2020</p>
->>>>>>> 386927d6
 
 <!--#include virtual="footer.txt"-->