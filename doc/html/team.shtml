--- conflicted
+++ resolved
@@ -259,10 +259,6 @@
 <!-- INDIVIDUALS, PLEASE KEEP IN ALPHABETICAL ORDER -->
 </ul>
 
-<<<<<<< HEAD
-<p style="text-align:center;">Last modified 25 October 2016</p>
-=======
 <p style="text-align:center;">Last modified 10 November 2016</p>
->>>>>>> ca9ddc19
 
 <!--#include virtual="footer.txt"-->