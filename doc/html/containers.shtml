<!--#include virtual="header.txt"-->

<h1>Containers Guide</h1>

<p>Containers are being adopted in HPC workloads.
Containers rely on existing kernel features to allow greater user control over
what applications see and can interact with at any given time. For HPC
Workloads, these are usually restricted to the
<a href="http://man7.org/linux/man-pages/man7/mount_namespaces.7.html">mount namespace</a>.
Slurm natively supports the requesting of unprivileged OCI Containers for jobs
and steps.

<h2 id="limitations">Known limitations
<a class="slurm_link" href="#limitations"></a>
</h2>
<p>The following is a list of known limitations of the Slurm OCI container
implementation.</p>

<ul>
<li>All containers must run under unprivileged (i.e. rootless) invocation.
All commands are called by Slurm as the user with no special
permissions.</li>

<li>Custom container networks are not supported. All containers should work
with the <a href="https://docs.docker.com/network/host/">"host"
network</a>.</li>

<li>Slurm will not transfer the OCI container bundle to the execution
nodes. The bundle must already exist on the requested path on the
execution node.</li>

<li>Containers are limited by the OCI runtime used. If the runtime does not
support a certain feature, then that feature will not work for any job
using a container.</li>

<li>oci.conf must be configured on the execution node for the job, otherwise the
requested container will be ignored by Slurm (but can be used by the
job or any given plugin).</li>
</ul>

<h2 id="prereq">Prerequisites<a class="slurm_link" href="#prereq"></a></h2>
<p>The host kernel must be configured to allow user land containers:</p>
<pre>$ sudo sysctl -w kernel.unprivileged_userns_clone=1</pre>

<p>Docker also provides a tool to verify the kernel configuration:
<pre>$ dockerd-rootless-setuptool.sh check --force
[INFO] Requirements are satisfied</pre>
</p>

<h2 id="software">Required software:
<a class="slurm_link" href="#software"></a>
</h2>
<ul>
<li>Fully functional
<a href="https://github.com/opencontainers/runtime-spec/blob/master/runtime.md">
OCI runtime</a>. It needs to be able to run outside of Slurm first.</li>

<li>Fully functional OCI bundle generation tools. Slurm requires OCI
Container compliant bundles for jobs.</li>
</ul>

<h2 id="example">Example configurations for various OCI Runtimes
<a class="slurm_link" href="#example"></a>
</h2>
<p>
The <a href="https://github.com/opencontainers/runtime-spec">OCI Runtime
Specification</a> provides requirements for all compliant runtimes but
does <b>not</b> expressly provide requirements on how runtimes will use
arguments. In order to support as many runtimes as possible, Slurm provides
pattern replacement for commands issued for each OCI runtime operation.
This will allow a site to edit how the OCI runtimes are called as needed to
ensure compatibility.
</p>
<p>
For <i>runc</i> and <i>crun</i>, there are two sets of examples provided.
The OCI runtime specification only provides the <i>start</i> and <i>create</i>
operations sequence, but these runtimes provides a much more efficent <i>run</i>
operation. Sites are strongly encouraged to use the <i>run</i> operation
(if provided) as the <i>start</i> and <i>create</i> operations require that
Slurm poll the OCI runtime to know when the containers have completed execution.
While Slurm attempts to be as efficient as possible with polling, it will
result in a thread using CPU time inside of the job and slower response of
Slurm to catch when container execution is complete.
</p>
<p>
The examples provided have been tested to work but are only suggestions. Sites
are expected to ensure that the resultant root directory used will be secure
from cross user viewing and modifications. The examples provided point to
"/run/user/%U" where %U will be replaced with the numeric user id which should
be created and managed by systemd independently of Slurm.
</p>

<ul>
<li>runc using create/start:
<pre>
RunTimeQuery="runc --rootless=true --root=/run/user/%U/ state %n.%u.%j.%s.%t"
RunTimeCreate="runc --rootless=true --root=/run/user/%U/ create %n.%u.%j.%s.%t -b %b"
RunTimeStart="runc --rootless=true --root=/run/user/%U/ start %n.%u.%j.%s.%t"
RunTimeKill="runc --rootless=true --root=/run/user/%U/ kill -a %n.%u.%j.%s.%t"
RunTimeDelete="runc --rootless=true --root=/run/user/%U/ delete --force %n.%u.%j.%s.%t"
</pre></li>

<li>runc using run (suggested):
<pre>
<<<<<<< HEAD
RunTimeQuery="runc --rootless=true --root=/run/user/%U/ state %n.%u.%j.%s.%t"
RunTimeQuery="runc --rootless=true --root=/run/user/%U/ state %n.%u.%j.%s.%t"
RunTimeKill="runc --rootless=true --root=/run/user/%U/ kill -a %n.%u.%j.%s.%t"
RunTimeDelete="runc --rootless=true --root=/run/user/%U/ delete --force %n.%u.%j.%s.%t"
RunTimeRun="runc --rootless=true --root=/run/user/%U/ run %n.%u.%j.%s.%t -b %b"
=======
RunTimeQuery="runc --rootless=true --root=/tmp/ state %n.%u.%j.%s.%t"
RunTimeKill="runc --rootless=true --root=/tmp/ kill -a %n.%u.%j.%s.%t"
RunTimeDelete="runc --rootless=true --root=/tmp/ delete --force %n.%u.%j.%s.%t"
RunTimeRun="runc --rootless=true --root=/tmp/ run %n.%u.%j.%s.%t -b %b"
>>>>>>> 3ecb27c8
</pre></li>

<li>crun using create/start:
<pre>
RunTimeQuery="crun --rootless=true --root=/run/user/%U/ state %n.%u.%j.%s.%t"
RunTimeKill="crun --rootless=true --root=/run/user/%U/ kill -a %n.%u.%j.%s.%t"
RunTimeDelete="crun --rootless=true --root=/run/user/%U/ delete --force %n.%u.%j.%s.%t"
RunTimeCreate="crun --rootless=true --root=/run/user/%U/ create --bundle %b %n.%u.%j.%s.%t"
RunTimeStart="crun --rootless=true --root=/run/user/%U/ start %n.%u.%j.%s.%t"
</pre></li>

<li>crun using run (suggested):
<pre>
RunTimeQuery="crun --rootless=true --root=/run/user/%U/ state %n.%u.%j.%s.%t"
RunTimeKill="crun --rootless=true --root=/run/user/%U/ kill -a %n.%u.%j.%s.%t"
RunTimeDelete="crun --rootless=true --root=/run/user/%U/ delete --force %n.%u.%j.%s.%t"
RunTimeRun="crun --rootless=true --root=/run/user/%U/ run --bundle %b %n.%u.%j.%s.%t"
</pre></li>

<li>nvidia-container-runtime using create/start:
<pre>
RunTimeQuery="nvidia-container-runtime --rootless=true --root=/run/user/%U/ state %n.%u.%j.%s.%t"
RunTimeCreate="nvidia-container-runtime --rootless=true --root=/run/user/%U/ create %n.%u.%j.%s.%t -b %b"
RunTimeStart="nvidia-container-runtime --rootless=true --root=/run/user/%U/ start %n.%u.%j.%s.%t"
RunTimeKill="nvidia-container-runtime --rootless=true --root=/run/user/%U/ kill -a %n.%u.%j.%s.%t"
RunTimeDelete="nvidia-container-runtime --rootless=true --root=/run/user/%U/ delete --force %n.%u.%j.%s.%t"
</pre></li>

<li>nvidia-container-runtime using run (suggested):
<pre>
<<<<<<< HEAD
RunTimeQuery="nvidia-container-runtime --rootless=true --root=/run/user/%U/ state %n.%u.%j.%s.%t"
RunTimeQuery="nvidia-container-runtime --rootless=true --root=/run/user/%U/ state %n.%u.%j.%s.%t"
RunTimeKill="nvidia-container-runtime --rootless=true --root=/run/user/%U/ kill -a %n.%u.%j.%s.%t"
RunTimeDelete="nvidia-container-runtime --rootless=true --root=/run/user/%U/ delete --force %n.%u.%j.%s.%t"
RunTimeRun="nvidia-container-runtime --rootless=true --root=/run/user/%U/ run %n.%u.%j.%s.%t -b %b"
=======
RunTimeQuery="nvidia-container-runtime --rootless=true --root=/tmp/ state %n.%u.%j.%s.%t"
RunTimeKill="nvidia-container-runtime --rootless=true --root=/tmp/ kill -a %n.%u.%j.%s.%t"
RunTimeDelete="nvidia-container-runtime --rootless=true --root=/tmp/ delete --force %n.%u.%j.%s.%t"
RunTimeRun="nvidia-container-runtime --rootless=true --root=/tmp/ run %n.%u.%j.%s.%t -b %b"
>>>>>>> 3ecb27c8
</pre></li>

<li>hpcng singularity v3.8.0:
<pre>
OCIRunTimeQuery="sudo singularity oci state %n.%u.%j.%s.%t"
OCIRunTimeCreate="sudo singularity oci create --bundle %b %n.%u.%j.%s.%t"
OCIRunTimeStart="sudo singularity oci start %n.%u.%j.%s.%t"
OCIRunTimeKill="sudo singularity oci kill %n.%u.%j.%s.%t"
OCIRunTimeDelete="sudo singularity oci delete %n.%u.%j.%s.%t
</pre>
<b>WARNING</b>: Singuarity (v3.8.0) requires <i>sudo</i> for OCI support,
which is a security risk since the user is able to modify these calls.
This example is only provided for testing purposes.
</li>
</ul>

<h2 id="testing">Testing OCI runtime outside of Slurm
<a class="slurm_link" href="#testing"></a>
</h2>
<p>Slurm calls the OCI runtime directly in the job step. If it fails,
then the job will also fail.</p>
<ul>
<li>Go to the directory containing the OCI Container bundle:
<pre>cd $ABS_PATH_TO_BUNDLE</pre></li>

<li>Execute OCI Container runtime (You can find a few examples on how to build
a bundle <a href="#bundle">below</a>):
<pre>$OCIRunTime $ARGS create test --bundle $PATH_TO_BUNDLE</pre>
<pre>$OCIRunTime $ARGS start test</pre>
<pre>$OCIRunTime $ARGS kill test</pre>
<pre>$OCIRunTime $ARGS delete test</pre>
If these commands succeed, then the OCI runtime is correctly
configured and can be tested in Slurm.
</li>
</ul>

<h2 id="request">Requesting container jobs or steps
<a class="slurm_link" href="#request"></a>
</h2>
<p>
<i>salloc</i>, <i>srun</i> and <i>sbatch</i> (in Slurm 21.08+) have the
'--container' argument, which can be used to request container runtime
execution. The requested job container will not be inherited by the steps
called, excluding the batch and interactive steps.
</p>

<ul>
<li>Batch step inside of container:
<pre>sbatch --container $ABS_PATH_TO_BUNDLE --wrap 'bash -c "cat /etc/*rel*"'
</pre></li>

<li>Batch job with step 0 inside of container:
<pre>
sbatch --wrap 'srun bash -c "--container $ABS_PATH_TO_BUNDLE cat /etc/*rel*"'
</pre></li>

<li>Interactive step inside of container:
<pre>salloc --container $ABS_PATH_TO_BUNDLE bash -c "cat /etc/*rel*"</pre></li>

<li>Interactive job step 0 inside of container:
<pre>salloc srun --container $ABS_PATH_TO_BUNDLE bash -c "cat /etc/*rel*"
</pre></li>

<li>Job with step 0 inside of container:
<pre>srun --container $ABS_PATH_TO_BUNDLE bash -c "cat /etc/*rel*"</pre></li>

<li>Job with step 1 inside of container:
<pre>srun srun --container $ABS_PATH_TO_BUNDLE bash -c "cat /etc/*rel*"
</pre></li>
</ul>

<h2 id="bundle">OCI Container bundle
<a class="slurm_link" href="#bundle"></a>
</h2>
<p>There are multiple ways to generate an OCI Container bundle. The
instructions below are the method we found the easiest. The OCI standard
provides the requirements for any given bundle:
<a href="https://github.com/opencontainers/runtime-spec/blob/master/bundle.md">
Filesystem Bundle</a>
</p>

<p>Here are instructions on how to generate a container using a few
alternative container solutions:</p>

<ul>
<<<<<<< HEAD
<li>Use an existing tool to create a filesystem image in /image/rootfs:
	<ul>
	<li>
	debootstrap:
	<pre>sudo debootstrap stable /run/user/%U/image/rootfs http://deb.debian.org/debian/</pre>
	</li>

	<li>
	yum:
	<pre>sudo yum --config /etc/yum.conf --installroot=/image/rootfs/ --nogpgcheck --releasever=${CENTOS_RELEASE} -y</pre>
	</li>

	<li>
	docker:
	<pre>
mkdir -p ~/oci_images/alpine/rootfs
cd ~/oci_images/
docker pull alpine
docker create --name alpine alpine
docker export alpine | tar -C ~/oci_images/alpine/rootfs -xf -
=======
    <li>Create an image and prepare it for use with runc:
    <ol>
	<li>
	Use an existing tool to create a filesystem image in /image/rootfs:
	<ul>
	    <li>
		debootstrap:
		<pre>sudo debootstrap stable /image/rootfs http://deb.debian.org/debian/</pre>
	    </li>
	    <li>
		yum:
		<pre>sudo yum --config /etc/yum.conf --installroot=/image/rootfs/ --nogpgcheck --releasever=${CENTOS_RELEASE} -y</pre>
	    </li>
	    <li>
		docker:
		<pre>docker pull alpine
docker create --name alpine alpine
mkdir -p /image/rootfs/
docker export alpine | tar -C /image/rootfs/ -xf -
>>>>>>> 3ecb27c8
docker rm alpine</pre>
	    </li>
	</ul>
<<<<<<< HEAD
</li>
<li>
	Configuring a Bundle for Runtime to execute:
	<ul>
	<li>Use <a href="https://github.com/opencontainers/runc">runc</a>
	to generate a config.json:
	</li>
	<li>
	<pre>cd ~/oci_images/alpine
runc spec --rootless
	</pre>
	</li>
	<li>Test running image:</li>
	<pre>
srun --container ~/oci_images/alpine/ uptime</pre>
	</li>
	</ul>
</li>
<li>
	Use <a href="https://github.com/opencontainers/umoci">umoci</a> and
	skopeo to generate a full image:
	<pre>
mkdir -p ~/oci_images/
cd ~/oci_images/
skopeo copy docker://alpine:latest oci:alpine:latest
umoci unpack --rootless --image alpine ~/oci_images/alpine
srun --container ~/oci_images/alpine uptime</pre>
	</li>

	<li>
	Use <a href="https://sylabs.io/guides/3.1/user-guide/oci_runtime.html">
	singularity</a> to generate a full image:
	<pre>
mkdir -p ~/oci_images/alpine/
cd ~/oci_images/alpine/
singularity pull alpine
sudo singularity oci mount ~/oci_images/alpine/alpine_latest.sif ~/oci_images/alpine
mv config.json singularity_config.json
runc spec --rootless
srun --container ~/oci_images/alpine/ uptime</pre>
	</li>
	</ul>
=======

	<li>
	Configure a bundle for runtime to execute:
	<ul>
	    <li>Use <a href="https://github.com/opencontainers/runc">runc</a>
	    to generate a config.json:
	    <pre>
cd /image
runc --rootless=true spec --rootless</pre>
	    </li>
	</ul>
    </ol>
    </li>

    <li>Use <a href="https://github.com/opencontainers/umoci">umoci</a>
    and skopeo to generate a full image:
    <pre>
cd /image/
skopeo copy docker://alpine:latest oci:alpine:latest
umoci unpack --rootless --image alpine alpine</pre>
    </li>

    <li>
    Use <a href="https://sylabs.io/guides/3.1/user-guide/oci_runtime.html">
    singularity</a> to generate a full image:
    <pre>
sudo singularity sif dump alpine /image/alpine.sif
sudo singularity oci mount /image/alpine.sif /image/</pre>
    </li>
>>>>>>> 3ecb27c8
</ul>

<h2 id="plugin">Container support via Plugin
<a class="slurm_link" href="#plugin"></a>
</h2>

Slurm also allows container developers to create <a href="plugins.html">SPANK
Plugins</a> that can be called at various points of job execution to
support containers. Slurm is generally agnostic to SPANK based containers and
can be made to start most, if not all, types. Any site using a plugin to start
containers should not create or configure the "oci.conf" configuration file to
deactive the OCI container functionality.
</p>

<p>Some container developers have choosen a command line interface only which
requires users to explicitly execute the container solution.</p>

<p>Links to several third party container solutions are provided below:
<ul>
<li><a href="#charliecloud">Charliecloud</a></li>
<li><a href="#docker">Docker</a></li>
<li><a href="#udocker">UDOCKER</a></li>
<li><a href="#docker-rootless">Rootless Docker</a></li>
<li><a href="#k8s">Kubernetes Pods (k8s)</a></li>
<li><a href="#shifter">Shifter</a></li>
<li><a href="#singularity">Singularity</a></li>
<li><a href="#enroot">ENROOT</a></li>
<li><a href="#podman">Podman</a></li>
<li><a href="#sarus">Sarus</a></li>
</ul>

Please note this list is not exhaustive as new containers types are being
created all the time.
</p>

<hr size=4 width="100%">
<h2 id="types">Container Types<a class="slurm_link" href="#types"></a></h2>
<h3 id="charliecloud">Charliecloud
<a class="slurm_link" href="#charliecloud"></a>
</h3>

<p><a href="https://github.com/hpc/charliecloud">Charliecloud</a> is user
namespace container system sponsored by
<a href="https://lanl.gov/">LANL</a> to provide HPC containers.
Charliecloud supports the following:

<ul>
	<li>
		<a href="https://hpc.github.io/charliecloud/tutorial.html?highlight=slurm">
			Directly called by users</a>
		via user namespace support.
	</li>
	<li>Direct Slurm support currently
		<a href="https://github.com/hpc/charliecloud/tree/slurm-plugin">
			in development</a>.
	</li>
	<li>Limited OCI Image support (via wrapper)</li>
</ul>
</p>

<h3 id="docker">Docker (running as root)
<a class="slurm_link" href="#docker"></a>
</h3>

<p><a href="https://www.docker.com/">Docker</a> currently has multiple design
points that make it unfriendly to HPC systems.
The issue that usually stops most sites from using Docker is the
requirement of "only trusted users should be allowed to control your Docker
daemon"
<a href="https://docs.docker.com/engine/security/security/">
[Docker Security]</a> which is not acceptable to most HPC systems.</p>

<p>Sites with trusted users can add them to the docker Unix group and allow them
control Docker directly from inside of jobs. There is currently no direct
support for starting or stopping docker containers in Slurm.</p>

<p>Sites are recommended to extract the container image from docker (procedure
above) and then run the containers using Slurm.</p>

<h3 id="udocker">UDOCKER<a class="slurm_link" href="#udocker"></a></h3>

<p><a href="https://github.com/indigo-dc/udocker">UDOCKER</a> is Docker feature
subset clone that is designed to allow execution of
docker commands without increased user privileges.</p>

<h3 id="docker-rootless">Rootless Docker
<a class="slurm_link" href="#docker-rootless"></a>
</h3>

<p><a href="https://docs.docker.com/engine/security/rootless/">
Rootless Docker</a> (>=v20.10) requires no extra permissions for users and
currently (as of January 2021) has no known security issues with users gaining
privileges. Each user will need to run an instance of the dockerd server on
each node of the job in order to use docker. There are currently no helper
scripts or plugins for Slurm to automate the build up or tear down the docker
daemons.</p>

<p>Sites are recommended to extract the container image from docker (procedure
above) and then run the containers using Slurm.</p>

<h3 id="k8s">Kubernetes Pods (k8s)<a class="slurm_link" href="#k8s"></a></h3>

<p><a href="https://kubernetes.io/docs/concepts/workloads/pods/pod/">
Kubernetes</a> is a container orchestration system that uses PODs, which are
generally a logical grouping of containers for singular purpose. </p>

<p>There is currently no direct support for Kubernetes Pods in Slurm.  Sites
are encouraged to extract the OCI image from Kubernetes and then run the
containers using Slurm. Users can create create jobs that start together using
the "--dependency=" agument in <i>sbatch</i> to mirror the functionality of
Pods. Users can also use a larger allocation and then start each pod as a
parallel step using <i>srun</i>.</p>

<h3 id="shifter">Shifter<a class="slurm_link" href="#shifter"></a></h3>

<p><a href="https://github.com/NERSC/shifter">Shifter</a> is a container
project out of <a href="http://www.nersc.gov/">NERSC</a>
to provide HPC containers with full scheduler integration.

<ul>
	<li>Shifter provides full
		<a href="https://github.com/NERSC/shifter/wiki/SLURM-Integration">
			instructions to integrate with Slurm</a>.
	</li>
	<li>Presentations about Shifter and Slurm:
		<ul>
			<li> <a href="https://slurm.schedmd.com/SLUG15/shifter.pdf">
				Never Port Your Code Again - Docker functionality with Shifter using SLURM
			</a> </li>
			<li> <a href="https://www.slideshare.net/insideHPC/shifter-containers-in-hpc-environments">
				Shifter: Containers in HPC Environments
			</a> </li>
		</ul>
	</li>
</ul>
</p>

<h3 id="singularity">Singularity
<a class="slurm_link" href="#singularity"></a>
</h3>

<p><a href="https://www.sylabs.io/singularity/">Singularity</a> is hybrid
container system that supports:
<ul>
	<li>Slurm integration (for singularity v2.x) via
		<a href="https://github.com/sylabs/singularity/blob/master/docs/2.x-slurm/README.md">
		Plugin</a>. A full description of the plugin was provided in the
		<a href="https://slurm.schedmd.com/SLUG17/SLUG_Bull_Singularity.pdf">
		SLUG17 Singularity Presentation</a>.
	</li>
	<li>User namespace containers via sandbox mode that require no additional
		permissions.</li>
	<li>Users directly calling singularity via setuid executable outside of
		Slurm.</li>
</ul>
</p>

<h3 id="enroot">ENROOT<a class="slurm_link" href="#enroot"></a></h3>

<p><a href="https://github.com/NVIDIA/enroot">Enroot</a> is a user namespace
container system sponsored by <a href="https://www.nvidia.com">NVIDIA</a>
that supports:
<ul>
	<li>Slurm integration via
		<a href="https://github.com/NVIDIA/pyxis">pyxis</a>
	</li>
	<li>Native support for Nvidia GPUs</li>
	<li>Faster Docker image imports</li>
</ul>
</p>

<h3 id="podman">Podman<a class="slurm_link" href="#podman"></a></h3>

<p><a href="https://podman.io/">Podman</a> is a user namespace container system
sponsored by
<a href="https://developers.redhat.com/blog/2018/08/29/intro-to-podman/">
Redhat/IBM</a> that supports:
<ul>
	<li>Drop in replacement of Docker.</li>
	<li>Called directly by users. (Currently lacks direct Slurm support).</li>
	<li>Rootless image building via
		<a href="https://buildah.io/">buildah</a>
	</li>
	<li>Native OCI Image support</li>
</ul>
</p>

<h3 id="sarus">Sarus<a class="slurm_link" href="#sarus"></a></h3>

<p><a href="https://github.com/eth-cscs/sarus">Sarus</a> is a privileged
container system sponsored by ETH Zurich
<a href="https://user.cscs.ch/tools/containers/sarus/">CSCS</a> that supports:
<ul>
	<li>
		<a href="https://sarus.readthedocs.io/en/latest/config/slurm-global-sync-hook.html">
			Slurm image synchronization via OCI hook</a>
	</li>
	<li>Native OCI Image support</li>
	<li>NVIDIA GPU Support</li>
	<li>Similar design to <a href="#shifter">Shifter</a></li>
</ul>
Overview slides of Sarus are
<a href="http://hpcadvisorycouncil.com/events/2019/swiss-workshop/pdf/030419/K_Mariotti_CSCS_SARUS_OCI_ContainerRuntime_04032019.pdf">
	here</a>.
</p>

<hr size=4 width="100%">

<<<<<<< HEAD
<p style="text-align:center;">Last modified 27 July 2022</p>
=======
<p style="text-align:center;">Last modified 21 September 2022</p>
>>>>>>> 3ecb27c8

<!--#include virtual="footer.txt"--><|MERGE_RESOLUTION|>--- conflicted
+++ resolved
@@ -102,18 +102,10 @@
 
 <li>runc using run (suggested):
 <pre>
-<<<<<<< HEAD
-RunTimeQuery="runc --rootless=true --root=/run/user/%U/ state %n.%u.%j.%s.%t"
 RunTimeQuery="runc --rootless=true --root=/run/user/%U/ state %n.%u.%j.%s.%t"
 RunTimeKill="runc --rootless=true --root=/run/user/%U/ kill -a %n.%u.%j.%s.%t"
 RunTimeDelete="runc --rootless=true --root=/run/user/%U/ delete --force %n.%u.%j.%s.%t"
 RunTimeRun="runc --rootless=true --root=/run/user/%U/ run %n.%u.%j.%s.%t -b %b"
-=======
-RunTimeQuery="runc --rootless=true --root=/tmp/ state %n.%u.%j.%s.%t"
-RunTimeKill="runc --rootless=true --root=/tmp/ kill -a %n.%u.%j.%s.%t"
-RunTimeDelete="runc --rootless=true --root=/tmp/ delete --force %n.%u.%j.%s.%t"
-RunTimeRun="runc --rootless=true --root=/tmp/ run %n.%u.%j.%s.%t -b %b"
->>>>>>> 3ecb27c8
 </pre></li>
 
 <li>crun using create/start:
@@ -144,18 +136,10 @@
 
 <li>nvidia-container-runtime using run (suggested):
 <pre>
-<<<<<<< HEAD
-RunTimeQuery="nvidia-container-runtime --rootless=true --root=/run/user/%U/ state %n.%u.%j.%s.%t"
 RunTimeQuery="nvidia-container-runtime --rootless=true --root=/run/user/%U/ state %n.%u.%j.%s.%t"
 RunTimeKill="nvidia-container-runtime --rootless=true --root=/run/user/%U/ kill -a %n.%u.%j.%s.%t"
 RunTimeDelete="nvidia-container-runtime --rootless=true --root=/run/user/%U/ delete --force %n.%u.%j.%s.%t"
 RunTimeRun="nvidia-container-runtime --rootless=true --root=/run/user/%U/ run %n.%u.%j.%s.%t -b %b"
-=======
-RunTimeQuery="nvidia-container-runtime --rootless=true --root=/tmp/ state %n.%u.%j.%s.%t"
-RunTimeKill="nvidia-container-runtime --rootless=true --root=/tmp/ kill -a %n.%u.%j.%s.%t"
-RunTimeDelete="nvidia-container-runtime --rootless=true --root=/tmp/ delete --force %n.%u.%j.%s.%t"
-RunTimeRun="nvidia-container-runtime --rootless=true --root=/tmp/ run %n.%u.%j.%s.%t -b %b"
->>>>>>> 3ecb27c8
 </pre></li>
 
 <li>hpcng singularity v3.8.0:
@@ -241,28 +225,6 @@
 alternative container solutions:</p>
 
 <ul>
-<<<<<<< HEAD
-<li>Use an existing tool to create a filesystem image in /image/rootfs:
-	<ul>
-	<li>
-	debootstrap:
-	<pre>sudo debootstrap stable /run/user/%U/image/rootfs http://deb.debian.org/debian/</pre>
-	</li>
-
-	<li>
-	yum:
-	<pre>sudo yum --config /etc/yum.conf --installroot=/image/rootfs/ --nogpgcheck --releasever=${CENTOS_RELEASE} -y</pre>
-	</li>
-
-	<li>
-	docker:
-	<pre>
-mkdir -p ~/oci_images/alpine/rootfs
-cd ~/oci_images/
-docker pull alpine
-docker create --name alpine alpine
-docker export alpine | tar -C ~/oci_images/alpine/rootfs -xf -
-=======
     <li>Create an image and prepare it for use with runc:
     <ol>
 	<li>
@@ -278,48 +240,47 @@
 	    </li>
 	    <li>
 		docker:
-		<pre>docker pull alpine
+		<pre>
+mkdir -p ~/oci_images/alpine/rootfs
+cd ~/oci_images/
+docker pull alpine
 docker create --name alpine alpine
-mkdir -p /image/rootfs/
-docker export alpine | tar -C /image/rootfs/ -xf -
->>>>>>> 3ecb27c8
+docker export alpine | tar -C ~/oci_images/alpine/rootfs -xf -
 docker rm alpine</pre>
 	    </li>
 	</ul>
-<<<<<<< HEAD
-</li>
-<li>
-	Configuring a Bundle for Runtime to execute:
+
+	<li>
+	Configure a bundle for runtime to execute:
 	<ul>
-	<li>Use <a href="https://github.com/opencontainers/runc">runc</a>
-	to generate a config.json:
-	</li>
-	<li>
-	<pre>cd ~/oci_images/alpine
-runc spec --rootless
-	</pre>
-	</li>
-	<li>Test running image:</li>
-	<pre>
+	    <li>Use <a href="https://github.com/opencontainers/runc">runc</a>
+	    to generate a config.json:
+	    <pre>
+cd ~/oci_images/alpine
+runc --rootless=true spec --rootless</pre>
+	    </li>
+	    <li>Test running image:</li>
+	    <pre>
 srun --container ~/oci_images/alpine/ uptime</pre>
-	</li>
+	    </li>
 	</ul>
-</li>
-<li>
-	Use <a href="https://github.com/opencontainers/umoci">umoci</a> and
-	skopeo to generate a full image:
-	<pre>
+    </ol>
+    </li>
+
+    <li>Use <a href="https://github.com/opencontainers/umoci">umoci</a>
+    and skopeo to generate a full image:
+    <pre>
 mkdir -p ~/oci_images/
 cd ~/oci_images/
 skopeo copy docker://alpine:latest oci:alpine:latest
 umoci unpack --rootless --image alpine ~/oci_images/alpine
 srun --container ~/oci_images/alpine uptime</pre>
-	</li>
-
-	<li>
-	Use <a href="https://sylabs.io/guides/3.1/user-guide/oci_runtime.html">
-	singularity</a> to generate a full image:
-	<pre>
+    </li>
+
+    <li>
+    Use <a href="https://sylabs.io/guides/3.1/user-guide/oci_runtime.html">
+    singularity</a> to generate a full image:
+    <pre>
 mkdir -p ~/oci_images/alpine/
 cd ~/oci_images/alpine/
 singularity pull alpine
@@ -327,39 +288,7 @@
 mv config.json singularity_config.json
 runc spec --rootless
 srun --container ~/oci_images/alpine/ uptime</pre>
-	</li>
-	</ul>
-=======
-
-	<li>
-	Configure a bundle for runtime to execute:
-	<ul>
-	    <li>Use <a href="https://github.com/opencontainers/runc">runc</a>
-	    to generate a config.json:
-	    <pre>
-cd /image
-runc --rootless=true spec --rootless</pre>
-	    </li>
-	</ul>
-    </ol>
     </li>
-
-    <li>Use <a href="https://github.com/opencontainers/umoci">umoci</a>
-    and skopeo to generate a full image:
-    <pre>
-cd /image/
-skopeo copy docker://alpine:latest oci:alpine:latest
-umoci unpack --rootless --image alpine alpine</pre>
-    </li>
-
-    <li>
-    Use <a href="https://sylabs.io/guides/3.1/user-guide/oci_runtime.html">
-    singularity</a> to generate a full image:
-    <pre>
-sudo singularity sif dump alpine /image/alpine.sif
-sudo singularity oci mount /image/alpine.sif /image/</pre>
-    </li>
->>>>>>> 3ecb27c8
 </ul>
 
 <h2 id="plugin">Container support via Plugin
@@ -568,10 +497,6 @@
 
 <hr size=4 width="100%">
 
-<<<<<<< HEAD
-<p style="text-align:center;">Last modified 27 July 2022</p>
-=======
 <p style="text-align:center;">Last modified 21 September 2022</p>
->>>>>>> 3ecb27c8
 
 <!--#include virtual="footer.txt"-->