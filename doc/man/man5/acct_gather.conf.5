<<<<<<< HEAD
.TH "acct_gather.conf" "5" "Slurm Configuration File" "December 2021" "Slurm Configuration File"
=======
.TH "acct_gather.conf" "5" "Slurm Configuration File" "January 2022" "Slurm Configuration File"
>>>>>>> 962dd896

.SH "NAME"
\fBacct_gather.conf\fR \- Slurm configuration file for the acct_gather plugins

.SH "DESCRIPTION"

\fBacct_gather.conf\fP is a UTF8 formatted file which defines parameters used
by Slurm's acct_gather related plugins.
The file will always be located in the same directory as the \fBslurm.conf\fR.
.LP
Parameter names are case insensitive but parameter values are case sensitive.
Any text following a "#" in the configuration file is treated
as a comment through the end of that line.
The size of each line in the file is limited to 1024 characters.
.LP
Changes to the configuration file take effect upon restart of
the Slurm daemons.

.LP
The following \fBacct_gather.conf\fR parameters are defined to control the
general behavior of various plugins in Slurm.

.LP
The \fBacct_gather.conf\fR file is different than other Slurm .conf files. Each
plugin defines which options are available. Each plugin to be loaded must be
specified in the \fBslurm.conf\fR under the following configuration entries:
.LP
\(bu AcctGatherEnergyType (plugin type=\fIacct_gather_energy\fR)
.br
\(bu AcctGatherInterconnectType (plugin type=\fIacct_gather_interconnect\fR)
.br
\(bu AcctGatherFilesystemType (plugin type=\fIacct_gather_filesystem\fR)
.br
\(bu AcctGatherProfileType (plugin type=\fIacct_gather_profile\fR)

.LP
If the respective plugin for an option is not loaded then that option will
appear to be unknown by Slurm and silently ignored. If you decide to change
plugin types you may also have to change the related options.

.SH acct_gather_energy/IPMI
Required entry in slurm.conf:
.RS
.nf
AcctGatherEnergyType=acct_gather_energy/ipmi
.fi
.RE

Options used for acct_gather_energy/ipmi are as follows:

.RS
.TP 10
\fBEnergyIPMIFrequency\fR=<number>
This parameter is the number of seconds between BMC access samples.
.IP

.TP
\fBEnergyIPMICalcAdjustment\fR=<yes|no>
If set to "yes", the consumption between the last BMC access sample and
a step consumption update is approximated to get more accurate task consumption.
The adjustment is made at the step start and each time the
consumption is updated, including the step end. The approximations are not
accumulated, only the first and last adjustments are used to calculated the
consumption. The default is "no".
.IP

.TP
\fBEnergyIPMIPowerSensors\fR=<key=values>\fR
Optionally specify the ids of the sensors to used.
Multiple <key=values> can be set with ";" separators.
The key "Node" is mandatory and is used to know the consumed energy for nodes
(scontrol show node) and jobs (sacct).
Other keys are optional and are named by administrator.
These keys are useful only when profile is activated for energy to store power
(in watt) of each key.
<values> are integers, multiple values can be set with "," separators.
The sum of the listed sensors is used for each key.
EnergyIPMIPowerSensors is optional, default value is "Node=number" where
"number" is the id of the first power sensor returned by ipmi\-sensors.
.br
i.e.
.br
.na
EnergyIPMIPowerSensors=Node=16,19,23,26;Socket0=16,23;Socket1=19,26;SSUP=23,26;KNC=16,19
.ad
.br
EnergyIPMIPowerSensors=Node=29,32;SSUP0=29;SSUP1=32
.br
EnergyIPMIPowerSensors=Node=1280

.LP
The following \fBacct_gather.conf\fR parameters are defined to control the
IPMI config default values for libipmiconsole.

.TP 10
\fBEnergyIPMIUsername\fR=\fIUSERNAME\fR
Specify BMC Username.
.IP

.TP
\fBEnergyIPMIPassword\fR=\fIPASSWORD\fR
Specify BMC Password.
.RE
.IP

.SH acct_gather_energy/XCC
Required entry in slurm.conf:
.RS
.nf
AcctGatherEnergyType=acct_gather_energy/xcc
.fi
.RE

Options used for acct_gather_energy/xcc include only in\-band communications
with XClarity Controller, thus a reduced set of configurations is supported:

.RS
.TP 10
\fBEnergyIPMIFrequency\fR=<number>
This parameter is the number of seconds between XCC access samples.
Default is 30 seconds.
.IP

.TP
\fBEnergyIPMITimeout\fR=<number>
Timeout, in seconds, for initializing the IPMI XCC context for a new gathering
thread. Default is 10 seconds.
.RE
.IP

.SH acct_gather_profile/HDF5
Required entry in slurm.conf:
.RS
.nf
AcctGatherProfileType=acct_gather_profile/hdf5
.fi
.RE

Options used for acct_gather_profile/hdf5 are as follows:

.RS
.TP
\fBProfileHDF5Dir\fR=<path>
This parameter is the path to the shared folder into which the
acct_gather_profile plugin will write detailed data (usually as an HDF5 file).
The directory is assumed to be on a file system shared by the controller and
all compute nodes. This is a required parameter.
.IP

.TP
\fBProfileHDF5Default\fR
A comma\-delimited list of data types to be collected for each job submission.
Allowed values are:
.RS
.TP 8
\fBAll\fR
All data types are collected. (Cannot be combined with other values.)
.IP

.TP
\fBNone\fR
No data types are collected. This is the default.
(Cannot be combined with other values.)
.IP

.TP
\fBEnergy\fR
Energy data is collected.
.IP

.TP
\fBFilesystem\fR
File system (Lustre) data is collected.
.IP

.TP
\fBNetwork\fR
Network (InfiniBand) data is collected.
.IP

.TP
\fBTask\fR
Task (I/O, Memory, ...) data is collected.
.IP

.SH acct_gather_profile/InfluxDB
Required entry in slurm.conf:
.RS
.nf
AcctGatherProfileType=acct_gather_profile/influxdb
.fi
.RE

The InfluxDB plugin provides the same information as the HDF5 plugin but will
instead send information to the configured InfluxDB server.
.P
The InfluxDB plugin is designed against 1.x protocol of InfluxDB. Any site
running a v2.x InfluxDB server will need to configure a v1.x compatibility
endpoint along with the correct user and password authorization. Token
authentication is not currently supported.
.SS
Options:
.TP
\fBProfileInfluxDBDatabase\fR
InfluxDB v1.x database name where profiling information is to be written.
InfluxDB v2.x bucket name where profiling information is to be written.
.IP

.TP
\fBProfileInfluxDBDefault\fR
A comma\-delimited list of data types to be collected for each job submission.
Allowed values are:
.IP
.RS
.TP 10
\fBAll\fR
All data types are collected. Cannot be combined with other values.
.IP

.TP
\fBNone\fR
No data types are collected. This is the default.
Cannot be combined with other values.
.IP

.TP
\fBEnergy\fR
Energy data is collected.
.IP

.TP
\fBFilesystem\fR
File system (Lustre) data is collected.
.IP

.TP
\fBNetwork\fR
Network (InfiniBand) data is collected.
.IP

.TP
\fBTask\fR
Task (I/O, Memory, ...) data is collected.
.RE
.IP

.TP
\fBProfileInfluxDBHost\fR=<hostname>:<port>
The hostname of the machine where the \fIInfluxDB\fR instance is executed and
the port used by the HTTP API. The port used by the HTTP API is the one
configured through the bind\-address influxdb.conf option in the [http] section.
.BR
Example:
.nf
ProfileInfluxDBHost=myinfluxhost:8086
.fi
.in -2
.IP

.TP
\fBProfileInfluxDBPass\fR
Password for username configured in ProfileInfluxDBUser. Required in v2.x and
optional in v1.x InfluxDB.
.IP

.TP
\fBProfileInfluxDBRTPolicy\fR
The InfluxDB v1.x retention policy name for the database configured in
ProfileInfluxDBDatabase option. The InfluxDB v2.x retention policy bucket name
for the database configured in ProfileInfluxDBDatabase option.
.IP

.TP
\fBProfileInfluxDBUser\fR
InfluxDB username that should be used to gain access to the database configured
in ProfileInfluxDBDatabase. Required in v2.x and optional in v1.x InfluxDB.
This is only needed if InfluxDB v1.x is configured with authentication enabled
in the [http] config section and a user has been granted at least WRITE access
to the database. See also \fBProfileInfluxDBPass\fR.
.IP

.SS
NOTES:
.LP
This plugin requires the libcurl development files to be installed and linkable
at configure time. The plugin will not build otherwise.
.LP
Information on how to install and configure InfluxDB and manage databases,
retention policies and such is available on the official webpage.
.LP
Collected information is written from every compute node where a job runs to
the \fIInfluxDB\fR instance listening on the ProfileInfluxDBHost. In order to
avoid overloading the \fIInfluxDB\fR instance with incoming connection requests,
the plugin uses an internal buffer which is filled with samples. Once the buffer
is full, a HTTP API write request is performed and the buffer is emptied to hold
subsequent samples. A final request is also performed when a task ends even if
the buffer isn't full.
.LP
Failed HTTP API write requests are silently discarded. This means that collected
profile information in the plugin buffer is lost if it can't be written to the
\fIInfluxDB\fR database for any reason.
.LP
Plugin messages are logged along with the slurmstepd logs to SlurmdLogFile. In
order to troubleshoot any issues, it is recommended to temporarily increase
the slurmd debug level to debug3 and add Profile to the debug flags. This can
be accomplished by setting the slurm.conf SlurmdDebug and DebugFlags
respectively or dynamically through scontrol setdebug and setdebugflags.
.LP
Grafana can be used to create charts based on the data held by InfluxDB.
This kind of tool permits one to create dashboards, tables and other graphics
using the stored time series.

.SH acct_gather_interconnect/OFED
Required entry in slurm.conf:
.RS
.nf
AcctGatherInterconnectType=acct_gather_interconnect/ofed
.fi
.RE

Options used for acct_gather_interconnect/ofed are as follows:

.RS
.TP 10
\fBInfinibandOFEDPort\fR=<number>
This parameter represents the port number of the local Infiniband card that we are willing to monitor.
The default port is 1.
.RE
.RE

.SH acct_gather_interconnect/sysfs
Required entry in slurm.conf:
.RS
.nf
AcctGatherInterconnectType=acct_gather_interconnect/sysfs
.fi
.RE

Options used for acct_gather_interconnect/sysfs are as follows:

.RS
.TP 10
\fBSysfsInterfaces\fR=<interfaces>
Comma\-separated list of interface names to collect statistics from. Usage
from all listed interfaces will be summed together, and is not broken down
individually.
.RE
.RE

.SH "EXAMPLE"
.nf
###
# Slurm acct_gather configuration file
###
# Parameters for acct_gather_energy/impi plugin
EnergyIPMIFrequency=10
EnergyIPMICalcAdjustment=yes
#
# Parameters for acct_gather_profile/hdf5 plugin
ProfileHDF5Dir=/app/slurm/profile_data
# Parameters for acct_gather_interconnect/ofed plugin
InfinibandOFEDPort=1
.fi

.SH "COPYING"
Copyright (C) 2012\-2013 Bull.
Copyright (C) 2012\-2022 SchedMD LLC.
Produced at Bull (cf, DISCLAIMER).
.LP
This file is part of Slurm, a resource management program.
For details, see <https://slurm.schedmd.com/>.
.LP
Slurm is free software; you can redistribute it and/or modify it under
the terms of the GNU General Public License as published by the Free
Software Foundation; either version 2 of the License, or (at your option)
any later version.
.LP
Slurm is distributed in the hope that it will be useful, but WITHOUT ANY
WARRANTY; without even the implied warranty of MERCHANTABILITY or FITNESS
FOR A PARTICULAR PURPOSE.  See the GNU General Public License for more
details.

.SH "SEE ALSO"
.LP
\fBslurm.conf\fR(5)<|MERGE_RESOLUTION|>--- conflicted
+++ resolved
@@ -1,8 +1,4 @@
-<<<<<<< HEAD
-.TH "acct_gather.conf" "5" "Slurm Configuration File" "December 2021" "Slurm Configuration File"
-=======
 .TH "acct_gather.conf" "5" "Slurm Configuration File" "January 2022" "Slurm Configuration File"
->>>>>>> 962dd896
 
 .SH "NAME"
 \fBacct_gather.conf\fR \- Slurm configuration file for the acct_gather plugins
