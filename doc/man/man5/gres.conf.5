<<<<<<< HEAD
.TH "gres.conf" "5" "Slurm Configuration File" "September 2021" "Slurm Configuration File"
=======
.TH "gres.conf" "5" "Slurm Configuration File" "January 2022" "Slurm Configuration File"
>>>>>>> 962dd896

.SH "NAME"
gres.conf \- Slurm configuration file for Generic RESource (GRES) management.

.SH "DESCRIPTION"
\fBgres.conf\fP is an ASCII file which describes the configuration
of Generic RESource (GRES) on each compute node.
If the GRES information in the slurm.conf file does not fully describe those
resources, then a gres.conf file should be included on each compute node.
The file will always be located in the same directory as the \fBslurm.conf\fR.

.LP
If the GRES information in the slurm.conf file fully describes those resources
(i.e. no "Cores", "File" or "Links" specification is required for that GRES
type or that information is automatically detected), that information may be
omitted from the gres.conf file and only the configuration information in the
slurm.conf file will be used.
The gres.conf file may be omitted completely if the configuration information
in the slurm.conf file fully describes all GRES.

.LP
If using the \fBgres.conf\fR file to describe the resources available to nodes,
the first parameter on the line should be \fBNodeName\fR. If configuring
Generic Resources without specifying nodes, the first parameter on the line
should be \fBName\fR.

.LP
Parameter names are case insensitive.
Any text following a "#" in the configuration file is treated
as a comment through the end of that line.
Changes to the configuration file take effect upon restart of
Slurm daemons, daemon receipt of the SIGHUP signal, or execution
of the command "scontrol reconfigure" unless otherwise noted.

.LP
\fBNOTE:\fP Slurm support for gres/[mps|shard] requires the use of the select/cons_tres
plugin. For more information on how to configure MPS, see
\fIhttps://slurm.schedmd.com/gres.html#MPS_Management\fR.
For more information on how to configure Sharding, see
\fIhttps://slurm.schedmd.com/gres.html#Sharding\fR.

.LP
For more information on GRES scheduling in general, see
\fIhttps://slurm.schedmd.com/gres.html\fR.

.LP
The overall configuration parameters available include:

.TP
\fBAutoDetect\fR
The hardware detection mechanisms to enable for automatic GRES configuration.
Currently, the options are:
.IP
.RS
.TP
\fBnvml\fR
Automatically detect NVIDIA GPUs
.IP

.TP
\fBoff\fR
Do not automatically detect any GPUs. Used to override other options.
.IP

.TP
\fBrsmi\fR
Automatically detect AMD GPUs
.RE
.IP
\fIAutoDetect\fR can be on a line by itself, in which case it will globally
apply to all lines in gres.conf by default. In addition, \fIAutoDetect\fR can be
combined with \fBNodeName\fR to only apply to certain nodes. Node\-specific
\fIAutoDetect\fRs will trump the global \fIAutoDetect\fR. A node\-specific
\fIAutoDetect\fR only needs to be specified once per node. If specified multiple
times for the same nodes, they must all be the same value. To unset
\fIAutoDetect\fR for a node when a global \fIAutoDetect\fR is set, simply set it
to "off" in a node\-specific GRES line.
E.g.: \fINodeName=tux3 AutoDetect=off Name=gpu File=/dev/nvidia[0\-3]\fR.
\fIAutoDetect\fR cannot be used with cloud nodes.

.TP
\fBCount\fR
Number of resources of this type available on this node.
The default value is set to the number of \fBFile\fR values specified (if any),
otherwise the default value is one. A suffix of "K", "M", "G", "T" or "P" may be
used to multiply the number by 1024, 1048576, 1073741824, etc. respectively.
For example: "Count=10G".
.IP

.TP
\fBCores\fR
Optionally specify the core index numbers for the specific cores
which can use this resource.
For example, it may be strongly preferable to use specific cores with specific
GRES devices (e.g. on a NUMA architecture).
While Slurm can track and assign resources at the CPU or thread level, its
scheduling algorithms used to co\-allocate GRES devices with CPUs operates at a
socket or NUMA level.
Therefore it is not possible to preferentially assign GRES with different
specific CPUs on the same NUMA or socket and this option should be used to
identify all cores on some socket.


Multiple cores may be specified using a comma\-delimited list or a range may be
specified using a "\-" separator (e.g. "0,1,2,3" or "0\-3").
If a job specifies \fB\-\-gres\-flags=enforce\-binding\fR, then only the
identified cores can be allocated with each generic resource. This will tend to
improve performance of jobs, but delay the allocation of resources to them.
If specified and a job is \fInot\fR submitted with the
\fB\-\-gres\-flags=enforce\-binding\fR option the identified cores will be
preferred for scheduling with each generic resource.

If \fB\-\-gres\-flags=disable\-binding\fR is specified, then any core can be
used with the resources, which also increases the speed of Slurm's
scheduling algorithm but can degrade the application performance.
The \fB\-\-gres\-flags=disable\-binding\fR option is currently required to use
more CPUs than are bound to a GRES (i.e. if a GPU is bound to the CPUs on one
socket, but resources on more than one socket are required to run the job).
If any core can be effectively used with the resources, then do not specify the
\fBcores\fR option for improved speed in the Slurm scheduling logic.
A restart of the slurmctld is needed for changes to the Cores option to take
effect.

\fBNOTE:\fR Since Slurm must be able to perform resource management on
heterogeneous clusters having various processing unit numbering schemes,
a logical core index must be specified instead of the physical core index.
That logical core index might not correspond to your physical core index number.
Core 0 will be the first core on the first socket, while core 1 will be the
second core on the first socket.
This numbering coincides with the logical core number (Core L#) seen
in "lstopo \-l" command output.
.IP

.TP
\fBFile\fR
Fully qualified pathname of the device files associated with a resource.
The name can include a numeric range suffix to be interpreted by Slurm
(e.g. \fIFile=/dev/nvidia[0\-3]\fR).


This field is generally required if enforcement of generic resource
allocations is to be supported (i.e. prevents users from making
use of resources allocated to a different user).
Enforcement of the file allocation relies upon Linux Control Groups (cgroups)
and Slurm's task/cgroup plugin, which will place the allocated files into
the job's cgroup and prevent use of other files.
Please see Slurm's Cgroups Guide for more
information: \fIhttps://slurm.schedmd.com/cgroups.html\fR.

If \fBFile\fR is specified then \fBCount\fR must be either set to the number
of file names specified or not set (the default value is the number of files
specified).
The exception to this is MPS/Sharding. For either of these GRES, each GPU would be identified by device
file using the \fBFile\fR parameter and \fBCount\fR would specify the number of
entries that would correspond to that GPU (typically 100 or some multiple of
100).

NOTE: If you specify the \fBFile\fR parameter for a resource on some node,
the option must be specified on all nodes and Slurm will track the assignment
of each specific resource on each node. Otherwise Slurm will only track a
count of allocated resources rather than the state of each individual device
file.

NOTE: Drain a node before changing the count of records with \fBFile\fR
parameters (i.e. if you want to add or remove GPUs from a node's configuration).
Failure to do so will result in any job using those GRES being aborted.
.IP

.TP
\fBFlags\fR
Optional flags that can be specified to change configured behavior of the GRES.

Allowed values at present are:
.IP
.RS
.TP 20
\fBCountOnly\fR
Do not attempt to load plugin as this GRES will only be used to track counts of
GRES used. This avoids attempting to load non\-existent plugin which can
affect filesystems with high latency metadata operations for non\-existent files.
.IP

.TP
\fBone_sharing\fR
To be used on a shared gres. If using a shared gres (mps) on top of a sharing
gres (gpu) only allow one of the sharing gres to be used by the shared gres.
This is the default for MPS.

NOTE: If a gres has this flag configured it is global, so all other nodes with
that gres will have this flag implied.  This flag is not combatible with
all_sharing for a specific gres.
.IP

.TP
\fBall_sharing\fR
To be used on a shared gres. This is the opposite of one_sharing and can be
used to allow all sharing gres (gpu) on a node to be used for shared gres (mps).

NOTE: If a gres has this flag configured it is global, so all other nodes with
that gres will have this flag implied.  This flag is not combatible with
one_sharing for a specific gres.
.IP

.TP
\fBnvidia_gpu_env\fR
Set environment variable \fICUDA_VISIBLE_DEVICES\fR for all GPUs on the
specified node(s).
.IP

.TP
\fBamd_gpu_env\fR
Set environment variable \fIROCR_VISIBLE_DEVICES\fR for all GPUs on the
specified node(s).
.IP

.TP
\fBopencl_env\fR
Set environment variable \fIGPU_DEVICE_ORDINAL\fR for all GPUs on the
specified node(s).
.IP

.TP
\fBno_gpu_env\fR
Set no GPU\-specific environment variables. This is mutually exclusive to all
other environment\-related flags.
.RE
.IP
If no environment\-related flags are specified, then \fInvidia_gpu_env\fR,
\fIamd_gpu_env\fR, and \fIopencl_env\fR will be implicitly set by default. If
\fBAutoDetect\fR is used and environment\-related flags are not specified, then
\fIAutoDetect=nvml\fR will set \fInvidia_gpu_env\fR and \fIAutoDetect=rsmi\fR
will set \fIamd_gpu_env\fR. Conversely, specified environment\-related flags will
always override \fBAutoDetect\fR.

Environment\-related flags set on one GRES line will be inherited by the GRES
line directly below it if no environment\-related flags are specified on that
line and if it is of the same node, name, and type. Environment\-related flags
must be the same for GRES of the same node, name, and type.

Note that there is a known issue with the AMD ROCm runtime where
\fIROCR_VISIBLE_DEVICES\fR is processed first, and then
\fICUDA_VISIBLE_DEVICES\fR is processed. To avoid the issues caused by this, set
\fIFlags=amd_gpu_env\fR for AMD GPUs so only \fIROCR_VISIBLE_DEVICES\fR is set.
.IP

.TP
\fBLinks\fR
A comma\-delimited list of numbers identifying the number of connections
between this device and other devices to allow coscheduling of
better connected devices.
This is an ordered list in which the number of connections this specific
device has to device number 0 would be in the first position, the number of
connections it has to device number 1 in the second position, etc.
A \-1 indicates the device itself and a 0 indicates no connection.
If specified, then this line can only contain a single GRES device (i.e. can
only contain a single file via \fBFile\fR).


This is an optional value and is usually automatically determined if
\fBAutoDetect\fR is enabled.
A typical use case would be to identify GPUs having NVLink connectivity.
Note that for GPUs, the minor number assigned by the OS and used in the device
file (i.e. the X in \fI/dev/nvidiaX\fR) is not necessarily the same as the
device number/index. The device number is created by sorting the GPUs by PCI bus
ID and then numbering them starting from the smallest bus ID.
See \fIhttps://slurm.schedmd.com/gres.html#GPU_Management\fR
.IP

.TP
\fBName\fR
Name of the generic resource. Any desired name may be used.
The name must match a value in \fBGresTypes\fR in \fIslurm.conf\fR.
Each generic resource has an optional plugin which can provide
resource\-specific functionality.
Generic resources that currently include an optional plugin are:
.IP
.RS
.TP
\fBgpu\fR
Graphics Processing Unit
.IP

.TP
\fBmps\fR
CUDA Multi\-Process Service (MPS)
.IP

.TP
\fBnic\fR
Network Interface Card
.IP

.TP
\fBshard\fR
Shards of a gpu
.IP
.RE

.TP
\fBNodeName\fR
An optional NodeName specification can be used to permit one gres.conf file to
be used for all compute nodes in a cluster by specifying the node(s) that each
line should apply to.
The NodeName specification can use a Slurm hostlist specification as shown in
the example below.
.IP

.TP
\fBType\fR
An optional arbitrary string identifying the type of device.
For example, this might be used to identify a specific model of GPU, which users
can then specify in a job request.
If \fBType\fR is specified, then \fBCount\fR is limited in size (currently 1024).
A restart of the \fBslurmctld\fR and \fBslurmd\fR daemons is required for changes
to the \fBType\fR option to take effect.
.IP

.SH "EXAMPLES"
.nf
##################################################################
# Slurm's Generic Resource (GRES) configuration file
# Define GPU devices with MPS support, with AutoDetect sanity checking
##################################################################
AutoDetect=nvml
Name=gpu Type=gtx560 File=/dev/nvidia0 COREs=0,1
Name=gpu Type=tesla  File=/dev/nvidia1 COREs=2,3
Name=mps Count=100 File=/dev/nvidia0 COREs=0,1
Name=mps Count=100  File=/dev/nvidia1 COREs=2,3
.fi

.nf
##################################################################
# Slurm's Generic Resource (GRES) configuration file
# Overwrite system defaults and explicitly configure three GPUs
##################################################################
Name=gpu Type=tesla File=/dev/nvidia[0\-1] COREs=0,1
# Name=gpu Type=tesla  File=/dev/nvidia[2\-3] COREs=2,3
# NOTE: nvidia2 device is out of service
Name=gpu Type=tesla  File=/dev/nvidia3 COREs=2,3
.fi

.nf
##################################################################
# Slurm's Generic Resource (GRES) configuration file
# Use a single gres.conf file for all compute nodes \- positive method
##################################################################
## Explicitly specify devices on nodes tux0\-tux15
# NodeName=tux[0\-15]  Name=gpu File=/dev/nvidia[0\-3]
# NOTE: tux3 nvidia1 device is out of service
NodeName=tux[0\-2]  Name=gpu File=/dev/nvidia[0\-3]
NodeName=tux3  Name=gpu File=/dev/nvidia[0,2\-3]
NodeName=tux[4\-15]  Name=gpu File=/dev/nvidia[0\-3]
.fi

.nf
##################################################################
# Slurm's Generic Resource (GRES) configuration file
# Use NVML to gather GPU configuration information
# for all nodes except one
##################################################################
AutoDetect=nvml
NodeName=tux3 AutoDetect=off Name=gpu File=/dev/nvidia[0\-3]
.fi

.nf
##################################################################
# Slurm's Generic Resource (GRES) configuration file
# Specify some nodes with NVML, some with RSMI, and some with no AutoDetect
##################################################################
NodeName=tux[0\-7] AutoDetect=nvml
NodeName=tux[8\-11] AutoDetect=rsmi
NodeName=tux[12\-15] Name=gpu File=/dev/nvidia[0\-3]
.fi

.nf
##################################################################
# Slurm's Generic Resource (GRES) configuration file
# Define 'bandwidth' GRES to use as a way to limit the
# resource use on these nodes for workflow purposes
##################################################################
NodeName=tux[0\-7] Name=bandwidth Type=lustre Count=4G Flags=CountOnly
.nf

.SH "COPYING"
Copyright (C) 2010 The Regents of the University of California.
Produced at Lawrence Livermore National Laboratory (cf, DISCLAIMER).
.br
Copyright (C) 2010\-2022 SchedMD LLC.
.LP
This file is part of Slurm, a resource management program.
For details, see <https://slurm.schedmd.com/>.
.LP
Slurm is free software; you can redistribute it and/or modify it under
the terms of the GNU General Public License as published by the Free
Software Foundation; either version 2 of the License, or (at your option)
any later version.
.LP
Slurm is distributed in the hope that it will be useful, but WITHOUT ANY
WARRANTY; without even the implied warranty of MERCHANTABILITY or FITNESS
FOR A PARTICULAR PURPOSE.  See the GNU General Public License for more
details.

.SH "SEE ALSO"
.LP
\fBslurm.conf\fR(5)<|MERGE_RESOLUTION|>--- conflicted
+++ resolved
@@ -1,8 +1,4 @@
-<<<<<<< HEAD
-.TH "gres.conf" "5" "Slurm Configuration File" "September 2021" "Slurm Configuration File"
-=======
 .TH "gres.conf" "5" "Slurm Configuration File" "January 2022" "Slurm Configuration File"
->>>>>>> 962dd896
 
 .SH "NAME"
 gres.conf \- Slurm configuration file for Generic RESource (GRES) management.
