/*****************************************************************************\
 *  select_cons_res.c - node selection plugin supporting consumable
 *  resources policies.
 *****************************************************************************\
 *
 *  The following example below illustrates how four jobs are allocated
 *  across a cluster using when a processor consumable resource approach.
 *
 *  The example cluster is composed of 4 nodes (10 cpus in total):
 *  linux01 (with 2 processors),
 *  linux02 (with 2 processors),
 *  linux03 (with 2 processors), and
 *  linux04 (with 4 processors).
 *
 *  The four jobs are the following:
 *  1. srun -n 4 -N 4  sleep 120 &
 *  2. srun -n 3 -N 3 sleep 120 &
 *  3. srun -n 1 sleep 120 &
 *  4. srun -n 3 sleep 120 &
 *  The user launches them in the same order as listed above.
 *
 *  Using a processor consumable resource approach we get the following
 *  job allocation and scheduling:
 *
 *  The output of squeue shows that we have 3 out of the 4 jobs allocated
 *  and running. This is a 2 running job increase over the default SLURM
 *  approach.
 *
 *  Job 2, Job 3, and Job 4 are now running concurrently on the cluster.
 *
 *  [<snip>]# squeue
 *  JOBID PARTITION     NAME     USER  ST       TIME  NODES NODELIST(REASON)
 *     5        lsf    sleep     root  PD       0:00      1 (Resources)
 *     2        lsf    sleep     root   R       0:13      4 linux[01-04]
 *     3        lsf    sleep     root   R       0:09      3 linux[01-03]
 *     4        lsf    sleep     root   R       0:05      1 linux04
 *  [<snip>]#
 *
 *  Once Job 2 finishes, Job 5, which was pending, is allocated
 *  available resources and is then running as illustrated below:
 *
 *  [<snip>]# squeue
 *   JOBID PARTITION    NAME     USER  ST       TIME  NODES NODELIST(REASON)
 *     3        lsf    sleep     root   R       1:58      3 linux[01-03]
 *     4        lsf    sleep     root   R       1:54      1 linux04
 *     5        lsf    sleep     root   R       0:02      3 linux[01-03]
 *  [<snip>]#
 *
 *  Job 3, Job 4, and Job 5 are now running concurrently on the cluster.
 *
 *  [<snip>]#  squeue
 *  JOBID PARTITION     NAME     USER  ST       TIME  NODES NODELIST(REASON)
 *     5        lsf    sleep     root   R       1:52      3 linux[01-03]
 *  [<snip>]#
 *
 * The advantage of the consumable resource scheduling policy is that
 * the job throughput can increase dramatically.
 *
 *****************************************************************************
 *  Copyright (C) 2005-2008 Hewlett-Packard Development Company, L.P.
 *  Written by Susanne M. Balle <susanne.balle@hp.com>, who borrowed heavily
 *  from select/linear
 *
 *  This file is part of SLURM, a resource management program.
 *  For details, see <http://slurm.schedmd.com/>.
 *  Please also read the included file: DISCLAIMER.
 *
 *  SLURM is free software; you can redistribute it and/or modify it under
 *  the terms of the GNU General Public License as published by the Free
 *  Software Foundation; either version 2 of the License, or (at your option)
 *  any later version.
 *
 *  In addition, as a special exception, the copyright holders give permission
 *  to link the code of portions of this program with the OpenSSL library under
 *  certain conditions as described in each individual source file, and
 *  distribute linked combinations including the two. You must obey the GNU
 *  General Public License in all respects for all of the code used other than
 *  OpenSSL. If you modify file(s) with this exception, you may extend this
 *  exception to your version of the file(s), but you are not obligated to do
 *  so. If you do not wish to do so, delete this exception statement from your
 *  version.  If you delete this exception statement from all source files in
 *  the program, then also delete it here.
 *
 *  SLURM is distributed in the hope that it will be useful, but WITHOUT ANY
 *  WARRANTY; without even the implied warranty of MERCHANTABILITY or FITNESS
 *  FOR A PARTICULAR PURPOSE.  See the GNU General Public License for more
 *  details.
 *
 *  You should have received a copy of the GNU General Public License along
 *  with SLURM; if not, write to the Free Software Foundation, Inc.,
 *  51 Franklin Street, Fifth Floor, Boston, MA 02110-1301  USA.
\*****************************************************************************/

#ifdef HAVE_CONFIG_H
#  include "config.h"
#  if HAVE_STDINT_H
#    include <stdint.h>
#  endif
#  if HAVE_INTTYPES_H
#    include <inttypes.h>
#  endif
#endif

#include "src/common/slurm_xlator.h"
#include "src/common/slurm_selecttype_info.h"
#include "select_cons_res.h"
#include "dist_tasks.h"
#include "job_test.h"


#define NODEINFO_MAGIC 0x82aa

/* These are defined here so when we link with something other than
 * the slurmctld we will have these symbols defined.  They will get
 * overwritten when linking with the slurmctld.
 */
#if defined (__APPLE__)
slurm_ctl_conf_t slurmctld_conf __attribute__((weak_import));
struct node_record *node_record_table_ptr __attribute__((weak_import));
List part_list __attribute__((weak_import));
List job_list __attribute__((weak_import));
int node_record_count __attribute__((weak_import));
time_t last_node_update __attribute__((weak_import));
struct switch_record *switch_record_table __attribute__((weak_import));
int switch_record_cnt __attribute__((weak_import));
bitstr_t *avail_node_bitmap __attribute__((weak_import));
bitstr_t *idle_node_bitmap __attribute__((weak_import));
uint16_t *cr_node_num_cores __attribute__((weak_import));
uint32_t *cr_node_cores_offset __attribute__((weak_import));
#else
slurm_ctl_conf_t slurmctld_conf;
struct node_record *node_record_table_ptr;
List part_list;
List job_list;
int node_record_count;
time_t last_node_update;
struct switch_record *switch_record_table;
int switch_record_cnt;
bitstr_t *avail_node_bitmap;
bitstr_t *idle_node_bitmap;
uint16_t *cr_node_num_cores;
uint32_t *cr_node_cores_offset;
#endif

/*
 * These variables are required by the generic plugin interface.  If they
 * are not found in the plugin, the plugin loader will ignore it.
 *
 * plugin_name - a string giving a human-readable description of the
 * plugin.  There is no maximum length, but the symbol must refer to
 * a valid string.
 *
 * plugin_type - a string suggesting the type of the plugin or its
 * applicability to a particular form of data or method of data handling.
 * If the low-level plugin API is used, the contents of this string are
 * unimportant and may be anything.  SLURM uses the higher-level plugin
 * interface which requires this string to be of the form
 *
 *	<application>/<method>
 *
 * where <application> is a description of the intended application of
 * the plugin (e.g., "select" for SLURM node selection) and <method>
 * is a description of how this plugin satisfies that application.  SLURM will
 * only load select plugins if the plugin_type string has a
 * prefix of "select/".
 *
 * plugin_version - an unsigned 32-bit integer giving the version number
 * of the plugin.  If major and minor revisions are desired, the major
 * version number may be multiplied by a suitable magnitude constant such
 * as 100 or 1000.  Various SLURM versions will likely require a certain
 * minimum version for their plugins as the node selection API matures.
 */
const char plugin_name[] = "Consumable Resources (CR) Node Selection plugin";
const char plugin_type[] = "select/cons_res";
const uint32_t plugin_id      = 101;
const uint32_t plugin_version = 110;
const uint32_t pstate_version = 7;	/* version control on saved state */

uint16_t cr_type = CR_CPU; /* cr_type is overwritten in init() */

uint64_t select_debug_flags;
uint16_t select_fast_schedule;

struct part_res_record *select_part_record = NULL;
struct node_res_record *select_node_record = NULL;
struct node_use_record *select_node_usage  = NULL;
static bool select_state_initializing = true;
static int select_node_cnt = 0;
static int preempt_reorder_cnt = 1;
static bool preempt_strict_order = false;

struct select_nodeinfo {
	uint16_t magic;		/* magic number */
	uint16_t alloc_cpus;
	uint32_t alloc_memory;
};

extern select_nodeinfo_t *select_p_select_nodeinfo_alloc(void);
extern int select_p_select_nodeinfo_free(select_nodeinfo_t *nodeinfo);

/* Procedure Declarations */
static int _add_job_to_res(struct job_record *job_ptr, int action);
static int _job_expand(struct job_record *from_job_ptr,
		       struct job_record *to_job_ptr);
static int _rm_job_from_one_node(struct job_record *job_ptr,
				 struct node_record *node_ptr);
static int _rm_job_from_res(struct part_res_record *part_record_ptr,
			    struct node_use_record *node_usage,
			    struct job_record *job_ptr, int action);
static int _run_now(struct job_record *job_ptr, bitstr_t *bitmap,
		    uint32_t min_nodes, uint32_t max_nodes,
		    uint32_t req_nodes, uint16_t job_node_req,
		    List preemptee_candidates, List *preemptee_job_list,
		    bitstr_t *exc_core_bitmap);
static int _sort_usable_nodes_dec(void *, void *);

static int _test_only(struct job_record *job_ptr, bitstr_t *bitmap,
		      uint32_t min_nodes, uint32_t max_nodes,
 		      uint32_t req_nodes, uint16_t job_node_req);
static int _will_run_test(struct job_record *job_ptr, bitstr_t *bitmap,
			  uint32_t min_nodes, uint32_t max_nodes,
			  uint32_t req_nodes, uint16_t job_node_req,
			  List preemptee_candidates, List *preemptee_job_list,
			  bitstr_t *exc_core_bitmap);

struct sort_support {
	int jstart;
	struct job_resources *tmpjobs;
};
static int _compare_support(const void *, const void *);

static void _dump_job_res(struct job_resources *job) {
	char str[64];

	if (job->core_bitmap)
		bit_fmt(str, sizeof(str), job->core_bitmap);
	else
		sprintf(str, "[no core_bitmap]");
	info("DEBUG: Dump job_resources: nhosts %u cb %s", job->nhosts, str);
}

static void _dump_nodes(void)
{
	struct node_record *node_ptr;
	List gres_list;
	int i;

	for (i=0; i<select_node_cnt; i++) {
		node_ptr = select_node_record[i].node_ptr;
		info("node:%s cpus:%u c:%u s:%u t:%u mem:%u a_mem:%u state:%d",
		     node_ptr->name,
		     select_node_record[i].cpus,
		     select_node_record[i].cores,
		     select_node_record[i].sockets,
		     select_node_record[i].vpus,
		     select_node_record[i].real_memory,
		     select_node_usage[i].alloc_memory,
		     select_node_usage[i].node_state);

		if (select_node_usage[i].gres_list)
			gres_list = select_node_usage[i].gres_list;
		else
			gres_list = node_ptr->gres_list;
		if (gres_list)
			gres_plugin_node_state_log(gres_list, node_ptr->name);
	}
}

static void _dump_part(struct part_res_record *p_ptr)
{
	uint16_t i;
	info("part:%s rows:%u pri:%u ", p_ptr->part_ptr->name, p_ptr->num_rows,
	     p_ptr->part_ptr->priority);
	if (!p_ptr->row)
		return;

	for (i = 0; i < p_ptr->num_rows; i++) {
		char str[64]; /* print first 64 bits of bitmaps */
		if (p_ptr->row[i].row_bitmap) {
			bit_fmt(str, sizeof(str), p_ptr->row[i].row_bitmap);
		} else {
			sprintf(str, "[no row_bitmap]");
		}
		info("  row%u: num_jobs %u: bitmap: %s", i,
		     p_ptr->row[i].num_jobs, str);
	}
}

static void _dump_state(struct part_res_record *p_ptr)
{
	_dump_nodes();

	/* dump partition data */
	for (; p_ptr; p_ptr = p_ptr->next) {
		_dump_part(p_ptr);
	}
	return;
}

/* Helper function for _dup_part_data: create a duplicate part_row_data array */
static struct part_row_data *_dup_row_data(struct part_row_data *orig_row,
					   uint16_t num_rows)
{
	struct part_row_data *new_row;
	int i;

	if (num_rows == 0 || !orig_row)
		return NULL;

	new_row = xmalloc(num_rows * sizeof(struct part_row_data));
	for (i = 0; i < num_rows; i++) {
		new_row[i].num_jobs = orig_row[i].num_jobs;
		new_row[i].job_list_size = orig_row[i].job_list_size;
		if (orig_row[i].row_bitmap)
			new_row[i].row_bitmap = bit_copy(orig_row[i].
							 row_bitmap);
		if (new_row[i].job_list_size == 0)
			continue;
		/* copy the job list */
		new_row[i].job_list = xmalloc(new_row[i].job_list_size *
					      sizeof(struct job_resources *));
		memcpy(new_row[i].job_list, orig_row[i].job_list,
		       (sizeof(struct job_resources *) * new_row[i].num_jobs));
	}
	return new_row;
}


/* Create a duplicate part_res_record list */
static struct part_res_record *_dup_part_data(struct part_res_record *orig_ptr)
{
	struct part_res_record *new_part_ptr, *new_ptr;

	if (orig_ptr == NULL)
		return NULL;

	new_part_ptr = xmalloc(sizeof(struct part_res_record));
	new_ptr = new_part_ptr;

	while (orig_ptr) {
		new_ptr->part_ptr = orig_ptr->part_ptr;
		new_ptr->num_rows = orig_ptr->num_rows;
		new_ptr->row = _dup_row_data(orig_ptr->row,
					     orig_ptr->num_rows);
		if (orig_ptr->next) {
			new_ptr->next = xmalloc(sizeof(struct part_res_record));
			new_ptr = new_ptr->next;
		}
		orig_ptr = orig_ptr->next;
	}
	return new_part_ptr;
}


/* Create a duplicate part_res_record list */
static struct node_use_record *_dup_node_usage(struct node_use_record *orig_ptr)
{
	struct node_use_record *new_use_ptr, *new_ptr;
	List gres_list;
	uint32_t i;

	if (orig_ptr == NULL)
		return NULL;

	new_use_ptr = xmalloc(select_node_cnt * sizeof(struct node_use_record));
	new_ptr = new_use_ptr;

	for (i = 0; i < select_node_cnt; i++) {
		new_ptr[i].node_state   = orig_ptr[i].node_state;
		new_ptr[i].alloc_memory = orig_ptr[i].alloc_memory;
		if (orig_ptr[i].gres_list)
			gres_list = orig_ptr[i].gres_list;
		else
			gres_list = node_record_table_ptr[i].gres_list;
		new_ptr[i].gres_list = gres_plugin_node_state_dup(gres_list);
	}
	return new_use_ptr;
}

/* delete the given row data */
static void _destroy_row_data(struct part_row_data *row, uint16_t num_rows) {
	uint16_t i;
	for (i = 0; i < num_rows; i++) {
		FREE_NULL_BITMAP(row[i].row_bitmap);
		xfree(row[i].job_list);
	}
	xfree(row);
}

/* delete the given list of partition data */
static void _destroy_part_data(struct part_res_record *this_ptr)
{
	while (this_ptr) {
		struct part_res_record *tmp = this_ptr;
		this_ptr = this_ptr->next;
		tmp->part_ptr = NULL;

		if (tmp->row) {
			_destroy_row_data(tmp->row, tmp->num_rows);
			tmp->row = NULL;
		}
		xfree(tmp);
	}
}


/* (re)create the global select_part_record array */
static void _create_part_data(void)
{
	ListIterator part_iterator;
	struct part_record *p_ptr;
	struct part_res_record *this_ptr;
	int num_parts;

	_destroy_part_data(select_part_record);
	select_part_record = NULL;

	num_parts = list_count(part_list);
	if (!num_parts)
		return;
	info("cons_res: preparing for %d partitions", num_parts);

	select_part_record = xmalloc(sizeof(struct part_res_record));
	this_ptr = select_part_record;

	part_iterator = list_iterator_create(part_list);
	while ((p_ptr = (struct part_record *) list_next(part_iterator))) {
		this_ptr->part_ptr = p_ptr;
		this_ptr->num_rows = p_ptr->max_share;
		if (this_ptr->num_rows & SHARED_FORCE)
			this_ptr->num_rows &= (~SHARED_FORCE);
		/* SHARED=EXCLUSIVE sets max_share = 0 */
		if (this_ptr->num_rows < 1)
			this_ptr->num_rows = 1;
		/* we'll leave the 'row' array blank for now */
		this_ptr->row = NULL;
		num_parts--;
		if (num_parts) {
			this_ptr->next =xmalloc(sizeof(struct part_res_record));
			this_ptr = this_ptr->next;
		}
	}
	list_iterator_destroy(part_iterator);

	/* should we sort the select_part_record list by priority here? */
}


/* List sort function: sort by the job's expected end time */
static int _cr_job_list_sort(void *x, void *y)
{
	struct job_record *job1_ptr = *(struct job_record **) x;
	struct job_record *job2_ptr = *(struct job_record **) y;

	return (int) SLURM_DIFFTIME(job1_ptr->end_time, job2_ptr->end_time);
}


/* delete the given select_node_record and select_node_usage arrays */
static void _destroy_node_data(struct node_use_record *node_usage,
			       struct node_res_record *node_data)
{
	int i;

	xfree(node_data);
	if (node_usage) {
		for (i = 0; i < select_node_cnt; i++) {
			if (node_usage[i].gres_list) {
				list_destroy(node_usage[i].gres_list);
			}
		}
		xfree(node_usage);
	}
}


static void _add_job_to_row(struct job_resources *job,
			    struct part_row_data *r_ptr)
{
	/* add the job to the row_bitmap */
	if (r_ptr->row_bitmap && r_ptr->num_jobs == 0) {
		/* if no jobs, clear the existing row_bitmap first */
		uint32_t size = bit_size(r_ptr->row_bitmap);
		bit_nclear(r_ptr->row_bitmap, 0, size-1);
	}
	add_job_to_cores(job, &(r_ptr->row_bitmap), cr_node_num_cores);

	/*  add the job to the job_list */
	if (r_ptr->num_jobs >= r_ptr->job_list_size) {
		r_ptr->job_list_size += 8;
		xrealloc(r_ptr->job_list, r_ptr->job_list_size *
			 sizeof(struct job_resources *));
	}
	r_ptr->job_list[r_ptr->num_jobs++] = job;
}


/* test for conflicting core_bitmap bits */
static int _can_job_fit_in_row(struct job_resources *job,
			       struct part_row_data *r_ptr)
{
	if ((r_ptr->num_jobs == 0) || !r_ptr->row_bitmap)
		return 1;

	return job_fits_into_cores(job, r_ptr->row_bitmap, cr_node_num_cores);
}


/* helper script for cr_sort_part_rows() */
static void _swap_rows(struct part_row_data *a, struct part_row_data *b)
{
	struct part_row_data tmprow;

	tmprow.row_bitmap    = a->row_bitmap;
	tmprow.num_jobs      = a->num_jobs;
	tmprow.job_list      = a->job_list;
	tmprow.job_list_size = a->job_list_size;

	a->row_bitmap    = b->row_bitmap;
	a->num_jobs      = b->num_jobs;
	a->job_list      = b->job_list;
	a->job_list_size = b->job_list_size;

	b->row_bitmap    = tmprow.row_bitmap;
	b->num_jobs      = tmprow.num_jobs;
	b->job_list      = tmprow.job_list;
	b->job_list_size = tmprow.job_list_size;

	return;
}


/* sort the rows of a partition from "most allocated" to "least allocated" */
extern void cr_sort_part_rows(struct part_res_record *p_ptr)
{
	uint32_t i, j, a, b;

	if (!p_ptr->row)
		return;

	for (i = 0; i < p_ptr->num_rows; i++) {
		if (p_ptr->row[i].row_bitmap)
			a = bit_set_count(p_ptr->row[i].row_bitmap);
		else
			a = 0;
		for (j = i+1; j < p_ptr->num_rows; j++) {
			if (!p_ptr->row[j].row_bitmap)
				continue;
			b = bit_set_count(p_ptr->row[j].row_bitmap);
			if (b > a) {
				_swap_rows(&(p_ptr->row[i]), &(p_ptr->row[j]));
			}
		}
	}
	return;
}


/*
 * _build_row_bitmaps: A job has been removed from the given partition,
 *                     so the row_bitmap(s) need to be reconstructed.
 *                     Optimize the jobs into the least number of rows,
 *                     and make the lower rows as dense as possible.
 *
 * IN/OUT: p_ptr   - the partition that has jobs to be optimized
 */
static void _build_row_bitmaps(struct part_res_record *p_ptr,
			       struct job_record *job_ptr)
{
	uint32_t i, j, num_jobs, size;
	int x;
	struct part_row_data *this_row, *orig_row;
	struct sort_support *ss;

	if (!p_ptr->row)
		return;

	if (p_ptr->num_rows == 1) {
		this_row = &(p_ptr->row[0]);
		if (this_row->num_jobs == 0) {
			if (this_row->row_bitmap) {
				size = bit_size(this_row->row_bitmap);
				bit_nclear(this_row->row_bitmap, 0, size-1);
			}
		} else {
			if (job_ptr) { /* just remove the job */
				xassert(job_ptr->job_resrcs);
				remove_job_from_cores(job_ptr->job_resrcs,
						      &(this_row->row_bitmap),
						      cr_node_num_cores);
			} else { /* totally rebuild the bitmap */
				size = bit_size(this_row->row_bitmap);
				bit_nclear(this_row->row_bitmap, 0, size-1);
				for (j = 0; j < this_row->num_jobs; j++) {
					add_job_to_cores(this_row->job_list[j],
							 &(this_row->row_bitmap),
							 cr_node_num_cores);
				}
			}
		}
		return;
	}

	/* gather data */
	num_jobs = 0;
	for (i = 0; i < p_ptr->num_rows; i++) {
		if (p_ptr->row[i].num_jobs) {
			num_jobs += p_ptr->row[i].num_jobs;
		}
	}
	if (num_jobs == 0) {
		size = bit_size(p_ptr->row[0].row_bitmap);
		for (i = 0; i < p_ptr->num_rows; i++) {
			if (p_ptr->row[i].row_bitmap) {
				bit_nclear(p_ptr->row[i].row_bitmap, 0,
					   size-1);
			}
		}
		return;
	}

	if (select_debug_flags & DEBUG_FLAG_SELECT_TYPE) {
		info("DEBUG: _build_row_bitmaps (before):");
		_dump_part(p_ptr);
	}
	debug3("cons_res: build_row_bitmaps reshuffling %u jobs", num_jobs);

	/* make a copy, in case we cannot do better than this */
	orig_row = _dup_row_data(p_ptr->row, p_ptr->num_rows);
	if (orig_row == NULL)
		return;

	/* get row_bitmap size from first row (we can safely assume that the
	 * first row_bitmap exists because there exists at least one job. */
	size = bit_size(p_ptr->row[0].row_bitmap);

	/* create a master job list and clear out ALL row data */
	ss = xmalloc(num_jobs * sizeof(struct sort_support));
	x = 0;
	for (i = 0; i < p_ptr->num_rows; i++) {
		for (j = 0; j < p_ptr->row[i].num_jobs; j++) {
			ss[x].tmpjobs = p_ptr->row[i].job_list[j];
			p_ptr->row[i].job_list[j] = NULL;
			ss[x].jstart = bit_ffs(ss[x].tmpjobs->node_bitmap);
			ss[x].jstart = cr_get_coremap_offset(ss[x].jstart);
			ss[x].jstart += bit_ffs(ss[x].tmpjobs->core_bitmap);
			x++;
		}
		p_ptr->row[i].num_jobs = 0;
		if (p_ptr->row[i].row_bitmap) {
			bit_nclear(p_ptr->row[i].row_bitmap, 0, size-1);
		}
	}

	/* VERY difficult: Optimal placement of jobs in the matrix
	 * - how to order jobs to be added to the matrix?
	 *   - "by size" does not guarantee optimal placement
	 *
	 *   - for now, try sorting jobs by first bit set
	 *     - if job allocations stay "in blocks", then this should work OK
	 *     - may still get scenarios where jobs should switch rows
	 *     - fixme: JOB SHUFFLING BETWEEN ROWS NEEDS TESTING
	 */
	qsort(ss, num_jobs, sizeof(struct sort_support), _compare_support);
	if (select_debug_flags & DEBUG_FLAG_SELECT_TYPE) {
		for (i = 0; i < num_jobs; i++) {
			char cstr[64], nstr[64];
			if (ss[i].tmpjobs->core_bitmap) {
				bit_fmt(cstr, (sizeof(cstr)-1) ,
					ss[i].tmpjobs->core_bitmap);
			} else
				sprintf(cstr, "[no core_bitmap]");
			if (ss[i].tmpjobs->node_bitmap) {
				bit_fmt(nstr, (sizeof(nstr)-1),
					ss[i].tmpjobs->node_bitmap);
			} else
				sprintf(nstr, "[no node_bitmap]");
			info("DEBUG:  jstart %d job nb %s cb %s",
			     ss[i].jstart, nstr, cstr);
		}
	}

	/* add jobs to the rows */
	for (j = 0; j < num_jobs; j++) {
		for (i = 0; i < p_ptr->num_rows; i++) {
			if (_can_job_fit_in_row(ss[j].tmpjobs,
						&(p_ptr->row[i]))) {
				/* job fits in row, so add it */
				_add_job_to_row(ss[j].tmpjobs,&(p_ptr->row[i]));
				ss[j].tmpjobs = NULL;
				break;
			}
		}
		/* job should have been added, so shuffle the rows */
		cr_sort_part_rows(p_ptr);
	}

	/* test for dangling jobs */
	for (j = 0; j < num_jobs; j++) {
		if (ss[j].tmpjobs)
			break;
	}
	if (j < num_jobs) {
		/* we found a dangling job, which means our packing
		 * algorithm couldn't improve apon the existing layout.
		 * Thus, we'll restore the original layout here */
		debug3("cons_res: build_row_bitmap: dangling job found");

		if (select_debug_flags & DEBUG_FLAG_SELECT_TYPE) {
			info("DEBUG: _build_row_bitmaps (post-algorithm):");
			_dump_part(p_ptr);
		}

		_destroy_row_data(p_ptr->row, p_ptr->num_rows);
		p_ptr->row = orig_row;
		orig_row = NULL;

		/* still need to rebuild row_bitmaps */
		for (i = 0; i < p_ptr->num_rows; i++) {
			if (p_ptr->row[i].row_bitmap)
				bit_nclear(p_ptr->row[i].row_bitmap, 0,
					   size-1);
			if (p_ptr->row[i].num_jobs == 0)
				continue;
			for (j = 0; j < p_ptr->row[i].num_jobs; j++) {
				add_job_to_cores(p_ptr->row[i].job_list[j],
						 &(p_ptr->row[i].row_bitmap),
						 cr_node_num_cores);
			}
		}
	}

	if (select_debug_flags & DEBUG_FLAG_SELECT_TYPE) {
		info("DEBUG: _build_row_bitmaps (after):");
		_dump_part(p_ptr);
	}

	if (orig_row)
		_destroy_row_data(orig_row, p_ptr->num_rows);
	xfree(ss);

	return;

	/* LEFTOVER DESIGN THOUGHTS, PRESERVED HERE */

	/* 1. sort jobs by size
	 * 2. only load core bitmaps with largest jobs that conflict
	 * 3. sort rows by set count
	 * 4. add remaining jobs, starting with fullest rows
	 * 5. compute  set count: if disparity between rows got closer, then
	 *    switch non-conflicting jobs that were added
	 */

	/*
	 *  Step 1: remove empty rows between non-empty rows
	 *  Step 2: try to collapse rows
	 *  Step 3: sort rows by size
	 *  Step 4: try to swap jobs from different rows to pack rows
	 */

	/* WORK IN PROGRESS - more optimization should go here, such as:
	 *
	 * - try collapsing jobs from higher rows to lower rows
	 *
	 * - produce a load array to identify cores with less load. Test
	 * to see if those cores are in the lower row. If not, try to swap
	 * those jobs with jobs in the lower row. If the job can be swapped
	 * AND the lower row set_count increases, then SUCCESS! else swap
	 * back. The goal is to pack the lower rows and "bubble up" clear
	 * bits to the higher rows.
	 */
}


/* allocate resources to the given job
 * - add 'struct job_resources' resources to 'struct part_res_record'
 * - add job's memory requirements to 'struct node_res_record'
 *
 * if action = 0 then add cores and memory (starting new job)
 * if action = 1 then only add memory (adding suspended job)
 * if action = 2 then only add cores (suspended job is resumed)
 */
static int _add_job_to_res(struct job_record *job_ptr, int action)
{
	struct job_resources *job = job_ptr->job_resrcs;
	struct node_record *node_ptr;
	struct part_res_record *p_ptr;
	List gres_list;
	int i, n;
	bitstr_t *core_bitmap;

	if (!job || !job->core_bitmap) {
		error("job %u has no job_resrcs info", job_ptr->job_id);
		return SLURM_ERROR;
	}

	debug3("cons_res: _add_job_to_res: job %u act %d ", job_ptr->job_id,
	       action);

	if (select_debug_flags & DEBUG_FLAG_SELECT_TYPE)
		_dump_job_res(job);

	for (i = 0, n = -1; i < select_node_cnt; i++) {
		if (!bit_test(job->node_bitmap, i))
			continue;
		n++;
		if (job->cpus[n] == 0)
			continue;  /* node lost by job resize */

		node_ptr = select_node_record[i].node_ptr;
		if (action != 2) {
			if (select_node_usage[i].gres_list)
				gres_list = select_node_usage[i].gres_list;
			else
				gres_list = node_ptr->gres_list;
			core_bitmap = copy_job_resources_node(job, n);
			gres_plugin_job_alloc(job_ptr->gres_list, gres_list,
					      job->nhosts, n, job->cpus[n],
					      job_ptr->job_id, node_ptr->name,
					      core_bitmap);
			gres_plugin_node_state_log(gres_list, node_ptr->name);
			FREE_NULL_BITMAP(core_bitmap);
		}

		if (action != 2) {
			if (job->memory_allocated[n] == 0)
				continue;	/* node lost by job resizing */
			select_node_usage[i].alloc_memory +=
				job->memory_allocated[n];
			if ((select_node_usage[i].alloc_memory >
			     select_node_record[i].real_memory)) {
				error("cons_res: node %s memory is "
				      "overallocated (%u) for job %u",
				      node_ptr->name,
				      select_node_usage[i].alloc_memory,
				      job_ptr->job_id);
			}
		}
	}

	/* add cores */
	if (action != 1) {
		for (p_ptr = select_part_record; p_ptr; p_ptr = p_ptr->next) {
			if (p_ptr->part_ptr == job_ptr->part_ptr)
				break;
		}
		if (!p_ptr) {
			error("cons_res: could not find cr partition %s",
			      job_ptr->part_ptr->name);
			return SLURM_ERROR;
		}
		if (!p_ptr->row) {
			p_ptr->row = xmalloc(p_ptr->num_rows *
					     sizeof(struct part_row_data));
		}

		/* find a row to add this job */
		for (i = 0; i < p_ptr->num_rows; i++) {
			if (!_can_job_fit_in_row(job, &(p_ptr->row[i])))
				continue;
			debug3("cons_res: adding job %u to part %s row %u",
			       job_ptr->job_id, p_ptr->part_ptr->name, i);
			_add_job_to_row(job, &(p_ptr->row[i]));
			break;
		}
		if (i >= p_ptr->num_rows) {
			/* Job started or resumed and it's allocated resources
			 * are already in use by some other job. Typically due
			 * to manually resuming a job. */
			error("cons_res: ERROR: job overflow: "
			      "could not find idle resources for job %u",
			      job_ptr->job_id);
			/* just add the job to the last row for now */
			_add_job_to_row(job, &(p_ptr->row[p_ptr->num_rows-1]));
		}
		/* update the node state */
		for (i = 0, n = -1; i < select_node_cnt; i++) {
			if (bit_test(job->node_bitmap, i)) {
				n++;
				if (job->cpus[n] == 0)
					continue;  /* node lost by job resize */
				select_node_usage[i].node_state +=
					job->node_req;
			}
		}
		if (select_debug_flags & DEBUG_FLAG_SELECT_TYPE) {
			info("DEBUG: _add_job_to_res (after):");
			_dump_part(p_ptr);
		}
	}

	return SLURM_SUCCESS;
}

static job_resources_t *_create_job_resources(int node_cnt)
{
	job_resources_t *job_resrcs_ptr;

	job_resrcs_ptr = create_job_resources();
	job_resrcs_ptr->cpu_array_reps = xmalloc(sizeof(uint32_t) * node_cnt);
	job_resrcs_ptr->cpu_array_value = xmalloc(sizeof(uint16_t) * node_cnt);
	job_resrcs_ptr->cpus = xmalloc(sizeof(uint16_t) * node_cnt);
	job_resrcs_ptr->cpus_used = xmalloc(sizeof(uint16_t) * node_cnt);
	job_resrcs_ptr->memory_allocated = xmalloc(sizeof(uint32_t) * node_cnt);
	job_resrcs_ptr->memory_used = xmalloc(sizeof(uint32_t) * node_cnt);
	job_resrcs_ptr->nhosts = node_cnt;
	return job_resrcs_ptr;
}

/* Move all resources from one job to another */
static int _job_expand(struct job_record *from_job_ptr,
		       struct job_record *to_job_ptr)
{
	job_resources_t *from_job_resrcs_ptr, *to_job_resrcs_ptr,
		        *new_job_resrcs_ptr;
	struct node_record *node_ptr;
	int first_bit, last_bit, i, node_cnt;
	bool from_node_used, to_node_used;
	int from_node_offset, to_node_offset, new_node_offset;
	bitstr_t *tmp_bitmap, *tmp_bitmap2;

	xassert(from_job_ptr);
	xassert(to_job_ptr);
	if (from_job_ptr->job_id == to_job_ptr->job_id) {
		error("select/cons_res: attempt to merge job %u with self",
		      from_job_ptr->job_id);
		return SLURM_ERROR;
	}

	from_job_resrcs_ptr = from_job_ptr->job_resrcs;
	if ((from_job_resrcs_ptr == NULL) ||
	    (from_job_resrcs_ptr->cpus == NULL) ||
	    (from_job_resrcs_ptr->core_bitmap == NULL) ||
	    (from_job_resrcs_ptr->node_bitmap == NULL)) {
		error("select/cons_res: job %u lacks a job_resources struct",
		      from_job_ptr->job_id);
		return SLURM_ERROR;
	}
	to_job_resrcs_ptr = to_job_ptr->job_resrcs;
	if ((to_job_resrcs_ptr == NULL) ||
	    (to_job_resrcs_ptr->cpus == NULL) ||
	    (to_job_resrcs_ptr->core_bitmap == NULL) ||
	    (to_job_resrcs_ptr->node_bitmap == NULL)) {
		error("select/cons_res: job %u lacks a job_resources struct",
		      to_job_ptr->job_id);
		return SLURM_ERROR;
	}

	(void) _rm_job_from_res(select_part_record, select_node_usage,
				from_job_ptr, 0);
	(void) _rm_job_from_res(select_part_record, select_node_usage,
				to_job_ptr, 0);

	if (to_job_resrcs_ptr->core_bitmap_used) {
		i = bit_size(to_job_resrcs_ptr->core_bitmap_used);
		bit_nclear(to_job_resrcs_ptr->core_bitmap_used, 0, i-1);
	}

	tmp_bitmap = bit_copy(to_job_resrcs_ptr->node_bitmap);
	bit_or(tmp_bitmap, from_job_resrcs_ptr->node_bitmap);
	tmp_bitmap2 = bit_copy(to_job_ptr->node_bitmap);
	bit_or(tmp_bitmap2, from_job_ptr->node_bitmap);
	bit_and(tmp_bitmap, tmp_bitmap2);
	bit_free(tmp_bitmap2);
	node_cnt = bit_set_count(tmp_bitmap);
	new_job_resrcs_ptr = _create_job_resources(node_cnt);
	new_job_resrcs_ptr->ncpus = from_job_resrcs_ptr->ncpus +
				    to_job_resrcs_ptr->ncpus;
	new_job_resrcs_ptr->node_req = to_job_resrcs_ptr->node_req;
	new_job_resrcs_ptr->node_bitmap = tmp_bitmap;
	new_job_resrcs_ptr->nodes = bitmap2node_name(new_job_resrcs_ptr->
						     node_bitmap);
	new_job_resrcs_ptr->whole_node = to_job_resrcs_ptr->whole_node;
	build_job_resources(new_job_resrcs_ptr, node_record_table_ptr,
			    select_fast_schedule);
	xfree(to_job_ptr->node_addr);
	to_job_ptr->node_addr = xmalloc(sizeof(slurm_addr_t) * node_cnt);
	to_job_ptr->total_cpus = 0;

	first_bit = MIN(bit_ffs(from_job_resrcs_ptr->node_bitmap),
			bit_ffs(to_job_resrcs_ptr->node_bitmap));
	last_bit =  MAX(bit_fls(from_job_resrcs_ptr->node_bitmap),
			bit_fls(to_job_resrcs_ptr->node_bitmap));
	from_node_offset = to_node_offset = new_node_offset = -1;
	for (i = first_bit; i <= last_bit; i++) {
		from_node_used = to_node_used = false;
		if (bit_test(from_job_resrcs_ptr->node_bitmap, i)) {
			from_node_used = bit_test(from_job_ptr->node_bitmap,i);
			from_node_offset++;
		}
		if (bit_test(to_job_resrcs_ptr->node_bitmap, i)) {
			to_node_used = bit_test(to_job_ptr->node_bitmap, i);
			to_node_offset++;
		}
		if (!from_node_used && !to_node_used)
			continue;
		new_node_offset++;
		node_ptr = node_record_table_ptr + i;
		memcpy(&to_job_ptr->node_addr[new_node_offset],
                       &node_ptr->slurm_addr, sizeof(slurm_addr_t));
		if (from_node_used) {
			/* Merge alloc info from both "from" and "to" jobs,
			 * leave "from" job with no allocated CPUs or memory */
			new_job_resrcs_ptr->cpus[new_node_offset] =
				from_job_resrcs_ptr->cpus[from_node_offset];
			from_job_resrcs_ptr->cpus[from_node_offset] = 0;
			/* new_job_resrcs_ptr->cpus_used[new_node_offset] =
				from_job_resrcs_ptr->
				cpus_used[from_node_offset]; Should be 0 */
			new_job_resrcs_ptr->memory_allocated[new_node_offset] =
				from_job_resrcs_ptr->
				memory_allocated[from_node_offset];
			/* new_job_resrcs_ptr->memory_used[new_node_offset] =
				from_job_resrcs_ptr->
				memory_used[from_node_offset]; Should be 0 */
			job_resources_bits_copy(new_job_resrcs_ptr,
						new_node_offset,
						from_job_resrcs_ptr,
						from_node_offset);
		}
		if (to_node_used) {
			/* Merge alloc info from both "from" and "to" jobs */

			/* DO NOT double count the allocated CPUs in partition
			 * with Shared nodes */
			new_job_resrcs_ptr->cpus[new_node_offset] +=
				to_job_resrcs_ptr->cpus[to_node_offset];
			new_job_resrcs_ptr->cpus_used[new_node_offset] +=
				to_job_resrcs_ptr->cpus_used[to_node_offset];
			new_job_resrcs_ptr->memory_allocated[new_node_offset]+=
				to_job_resrcs_ptr->
				memory_allocated[to_node_offset];
			new_job_resrcs_ptr->memory_used[new_node_offset] +=
				to_job_resrcs_ptr->memory_used[to_node_offset];
			job_resources_bits_copy(new_job_resrcs_ptr,
						new_node_offset,
						to_job_resrcs_ptr,
						to_node_offset);
			if (from_node_used) {
				/* Adjust CPU count for shared CPUs */
				int from_core_cnt, to_core_cnt, new_core_cnt;
				from_core_cnt = count_job_resources_node(
							from_job_resrcs_ptr,
							from_node_offset);
				to_core_cnt = count_job_resources_node(
							to_job_resrcs_ptr,
							to_node_offset);
				new_core_cnt = count_job_resources_node(
							new_job_resrcs_ptr,
							new_node_offset);
				if ((from_core_cnt + to_core_cnt) !=
				    new_core_cnt) {
					new_job_resrcs_ptr->
						cpus[new_node_offset] *=
						new_core_cnt;
					new_job_resrcs_ptr->
						cpus[new_node_offset] /=
						(from_core_cnt + to_core_cnt);
				}
			}
		}
		if (to_job_ptr->details->whole_node) {
			to_job_ptr->total_cpus += select_node_record[i].cpus;
		} else {
			to_job_ptr->total_cpus += new_job_resrcs_ptr->
						  cpus[new_node_offset];
		}
	}
	build_job_resources_cpu_array(new_job_resrcs_ptr);
	gres_plugin_job_merge(from_job_ptr->gres_list,
			      from_job_resrcs_ptr->node_bitmap,
			      to_job_ptr->gres_list,
			      to_job_resrcs_ptr->node_bitmap);

	/* Now swap data: "new" -> "to" and clear "from" */
	free_job_resources(&to_job_ptr->job_resrcs);
	to_job_ptr->job_resrcs = new_job_resrcs_ptr;

	to_job_ptr->cpu_cnt = to_job_ptr->total_cpus;
	if (to_job_ptr->details) {
		to_job_ptr->details->min_cpus = to_job_ptr->total_cpus;
		to_job_ptr->details->max_cpus = to_job_ptr->total_cpus;
	}
	from_job_ptr->total_cpus   = 0;
	from_job_resrcs_ptr->ncpus = 0;
	if (from_job_ptr->details) {
		from_job_ptr->details->min_cpus = 0;
		from_job_ptr->details->max_cpus = 0;
	}

	from_job_ptr->total_nodes   = 0;
	from_job_resrcs_ptr->nhosts = 0;
	from_job_ptr->node_cnt      = 0;
	if (from_job_ptr->details)
		from_job_ptr->details->min_nodes = 0;
	to_job_ptr->total_nodes     = new_job_resrcs_ptr->nhosts;
	to_job_ptr->node_cnt        = new_job_resrcs_ptr->nhosts;

	bit_or(to_job_ptr->node_bitmap, from_job_ptr->node_bitmap);
	bit_nclear(from_job_ptr->node_bitmap, 0, (node_record_count - 1));
	bit_nclear(from_job_resrcs_ptr->node_bitmap, 0,
		   (node_record_count - 1));

	xfree(to_job_ptr->nodes);
	to_job_ptr->nodes = xstrdup(new_job_resrcs_ptr->nodes);
	xfree(from_job_ptr->nodes);
	from_job_ptr->nodes = xstrdup("");
	xfree(from_job_resrcs_ptr->nodes);
	from_job_resrcs_ptr->nodes = xstrdup("");

	(void) _add_job_to_res(to_job_ptr, 0);

	return SLURM_SUCCESS;
}

/* deallocate resources previously allocated to the given job
 * - subtract 'struct job_resources' resources from 'struct part_res_record'
 * - subtract job's memory requirements from 'struct node_res_record'
 *
 * if action = 0 then subtract cores and memory (running job was terminated)
 * if action = 1 then only subtract memory (suspended job was terminated)
 * if action = 2 then only subtract cores (job is suspended)
 *
 */
static int _rm_job_from_res(struct part_res_record *part_record_ptr,
			    struct node_use_record *node_usage,
			    struct job_record *job_ptr, int action)
{
	struct job_resources *job = job_ptr->job_resrcs;
	struct node_record *node_ptr;
	int first_bit, last_bit;
	int i, n;
	List gres_list;

	if (select_state_initializing) {
		/* Ignore job removal until select/cons_res data structures
		 * values are set by select_p_reconfigure() */
		return SLURM_SUCCESS;
	}
	if (!job || !job->core_bitmap) {
		error("job %u has no job_resrcs info", job_ptr->job_id);
		return SLURM_ERROR;
	}

	debug3("cons_res: _rm_job_from_res: job %u action %d", job_ptr->job_id,
	       action);
	if (select_debug_flags & DEBUG_FLAG_SELECT_TYPE)
		_dump_job_res(job);

	first_bit = bit_ffs(job->node_bitmap);
	if (first_bit == -1)
		last_bit = -2;
	else
		last_bit =  bit_fls(job->node_bitmap);
	for (i = first_bit, n = -1; i <= last_bit; i++) {
		if (!bit_test(job->node_bitmap, i))
			continue;
		n++;
		if (job->cpus[n] == 0)
			continue;  /* node lost by job resize */

		node_ptr = node_record_table_ptr + i;
		if (action != 2) {
			if (node_usage[i].gres_list)
				gres_list = node_usage[i].gres_list;
			else
				gres_list = node_ptr->gres_list;
			gres_plugin_job_dealloc(job_ptr->gres_list, gres_list,
						n, job_ptr->job_id,
						node_ptr->name);
			gres_plugin_node_state_log(gres_list, node_ptr->name);
		}

		if (action != 2) {
			if (job->memory_allocated[n] == 0)
				continue;	/* no memory allocated */
			if (node_usage[i].alloc_memory <
			    job->memory_allocated[n]) {
				error("cons_res: node %s memory is "
				      "under-allocated (%u-%u) for job %u",
				      node_ptr->name,
				      node_usage[i].alloc_memory,
				      job->memory_allocated[n],
				      job_ptr->job_id);
				node_usage[i].alloc_memory = 0;
			} else {
				node_usage[i].alloc_memory -=
					job->memory_allocated[n];
			}
		}
	}

	/* subtract cores */
	if (action != 1) {
		/* reconstruct rows with remaining jobs */
		struct part_res_record *p_ptr;

		if (!job_ptr->part_ptr) {
			error("cons_res: removed job %u does not have a "
			      "partition assigned",
			      job_ptr->job_id);
			return SLURM_ERROR;
		}

		for (p_ptr = part_record_ptr; p_ptr; p_ptr = p_ptr->next) {
			if (p_ptr->part_ptr == job_ptr->part_ptr)
				break;
		}
		if (!p_ptr) {
			error("cons_res: removed job %u could not find part %s",
			      job_ptr->job_id, job_ptr->part_ptr->name);
			return SLURM_ERROR;
		}

		if (!p_ptr->row)
			return SLURM_SUCCESS;

		/* remove the job from the job_list */
		n = 0;
		for (i = 0; i < p_ptr->num_rows; i++) {
			uint32_t j;
			for (j = 0; j < p_ptr->row[i].num_jobs; j++) {
				if (p_ptr->row[i].job_list[j] != job)
					continue;
				debug3("cons_res: removed job %u from "
				       "part %s row %u",
				       job_ptr->job_id,
				       p_ptr->part_ptr->name, i);
				for (; j < p_ptr->row[i].num_jobs-1; j++) {
					p_ptr->row[i].job_list[j] =
						p_ptr->row[i].job_list[j+1];
				}
				p_ptr->row[i].job_list[j] = NULL;
				p_ptr->row[i].num_jobs -= 1;
				/* found job - we're done */
				n = 1;
				i = p_ptr->num_rows;
				break;
			}
		}

		if (n) {
			/* job was found and removed, so refresh the bitmaps */
			_build_row_bitmaps(p_ptr, job_ptr);

			/* Adjust the node_state of all nodes affected by
			 * the removal of this job. If all cores are now
			 * available, set node_state = NODE_CR_AVAILABLE
			 */
			for (i = 0, n = -1; i < select_node_cnt; i++) {
				if (bit_test(job->node_bitmap, i) == 0)
					continue;
				n++;
				if (job->cpus[n] == 0)
					continue;  /* node lost by job resize */
				if (node_usage[i].node_state >=
				    job->node_req) {
					node_usage[i].node_state -=
						job->node_req;
				} else {
					error("cons_res:_rm_job_from_res: "
					      "node_state mis-count");
					node_usage[i].node_state =
						NODE_CR_AVAILABLE;
				}
			}
		}
	}

	return SLURM_SUCCESS;
}

static int _rm_job_from_one_node(struct job_record *job_ptr,
				 struct node_record *node_ptr)
{
	struct part_res_record *part_record_ptr = select_part_record;
	struct node_use_record *node_usage = select_node_usage;
	struct job_resources *job = job_ptr->job_resrcs;
	struct part_res_record *p_ptr;
	int first_bit, last_bit;
	int i, node_inx, n;
	List gres_list;

	if (!job || !job->core_bitmap) {
		error("select/cons_res: job %u has no job_resrcs info",
		      job_ptr->job_id);
		return SLURM_ERROR;
	}

	debug3("cons_res: _rm_job_from_one_node: job %u node %s",
	       job_ptr->job_id, node_ptr->name);
	if (select_debug_flags & DEBUG_FLAG_SELECT_TYPE)
		_dump_job_res(job);

	/* subtract memory */
	node_inx  = node_ptr - node_record_table_ptr;
	first_bit = bit_ffs(job->node_bitmap);
	last_bit  = bit_fls(job->node_bitmap);
	for (i = first_bit, n = -1; i <= last_bit; i++) {
		if (!bit_test(job->node_bitmap, i))
			continue;
		n++;
		if (i != node_inx)
			continue;

		if (job->cpus[n] == 0) {
			info("attempt to remove node %s from job %u again",
			     node_ptr->name, job_ptr->job_id);
			return SLURM_SUCCESS;
		}

		if (node_usage[i].gres_list)
			gres_list = node_usage[i].gres_list;
		else
			gres_list = node_ptr->gres_list;
		gres_plugin_job_dealloc(job_ptr->gres_list, gres_list, n,
					job_ptr->job_id, node_ptr->name);
		gres_plugin_node_state_log(gres_list, node_ptr->name);

		job->cpus[n] = 0;
		job->ncpus = build_job_resources_cpu_array(job);
		clear_job_resources_node(job, n);
		if (node_usage[i].alloc_memory < job->memory_allocated[n]) {
			error("cons_res: node %s memory is underallocated "
			      "(%u-%u) for job %u",
			      node_ptr->name, node_usage[i].alloc_memory,
			      job->memory_allocated[n], job_ptr->job_id);
			node_usage[i].alloc_memory = 0;
		} else
			node_usage[i].alloc_memory -= job->memory_allocated[n];
		job->memory_allocated[n] = 0;
		break;
	}

	if (IS_JOB_SUSPENDED(job_ptr))
		return SLURM_SUCCESS;	/* No cores allocated to the job now */

	/* subtract cores, reconstruct rows with remaining jobs */
	if (!job_ptr->part_ptr) {
		error("cons_res: removed job %u does not have a partition "
		      "assigned", job_ptr->job_id);
		return SLURM_ERROR;
	}

	for (p_ptr = part_record_ptr; p_ptr; p_ptr = p_ptr->next) {
		if (p_ptr->part_ptr == job_ptr->part_ptr)
			break;
	}
	if (!p_ptr) {
		error("cons_res: removed job %u could not find part %s",
		      job_ptr->job_id, job_ptr->part_ptr->name);
		return SLURM_ERROR;
	}

	if (!p_ptr->row)
		return SLURM_SUCCESS;

	/* look for the job in the partition's job_list */
	n = 0;
	for (i = 0; i < p_ptr->num_rows; i++) {
		uint32_t j;
		for (j = 0; j < p_ptr->row[i].num_jobs; j++) {
			if (p_ptr->row[i].job_list[j] != job)
				continue;
			debug3("cons_res: found job %u in part %s row %u",
			       job_ptr->job_id, p_ptr->part_ptr->name, i);
			/* found job - we're done, don't actually remove */
			n = 1;
			i = p_ptr->num_rows;
			break;
		}
	}
	if (n == 0) {
		error("cons_res: could not find job %u in partition %s",
		      job_ptr->job_id, p_ptr->part_ptr->name);
		return SLURM_ERROR;
	}


	/* some node of job removed from core-bitmap, so refresh CR bitmaps */
	_build_row_bitmaps(p_ptr, NULL);

	/* Adjust the node_state of the node removed from this job.
	 * If all cores are now available, set node_state = NODE_CR_AVAILABLE */
	if (node_usage[node_inx].node_state >= job->node_req) {
		node_usage[node_inx].node_state -= job->node_req;
	} else {
		error("cons_res:_rm_job_from_one_node: node_state miscount");
		node_usage[node_inx].node_state = NODE_CR_AVAILABLE;
	}

	return SLURM_SUCCESS;
}

static struct multi_core_data * _create_default_mc(void)
{
	struct multi_core_data *mc_ptr;
	mc_ptr = xmalloc(sizeof(struct multi_core_data));
	mc_ptr->sockets_per_node = (uint16_t) NO_VAL;
	mc_ptr->cores_per_socket = (uint16_t) NO_VAL;
	mc_ptr->threads_per_core = (uint16_t) NO_VAL;
/*	mc_ptr is initialized to zero by xmalloc*/
/*	mc_ptr->ntasks_per_socket = 0; */
/*	mc_ptr->ntasks_per_core   = 0; */
/*	mc_ptr->plane_size        = 0; */
	return mc_ptr;
}

/* Determine the node requirements for the job:
 * - does the job need exclusive nodes? (NODE_CR_RESERVED)
 * - can the job run on shared nodes?   (NODE_CR_ONE_ROW)
 * - can the job run on overcommitted resources? (NODE_CR_AVAILABLE)
 */
static uint16_t _get_job_node_req(struct job_record *job_ptr)
{
	int max_share = job_ptr->part_ptr->max_share;

	if (max_share == 0)		    /* Partition Shared=EXCLUSIVE */
		return NODE_CR_RESERVED;

	/* Partition is Shared=FORCE */
	if (max_share & SHARED_FORCE)
		return NODE_CR_AVAILABLE;

	if ((max_share > 1) && (job_ptr->details->share_res == 1))
		/* part allows sharing, and the user has requested it */
		return NODE_CR_AVAILABLE;

	return NODE_CR_ONE_ROW;
}

static int _find_job (void *x, void *key)
{
	struct job_record *job_ptr = (struct job_record *) x;
	if (job_ptr == (struct job_record *) key)
		return 1;
	return 0;
}

static bool _is_preemptable(struct job_record *job_ptr,
			    List preemptee_candidates)
{
	if (!preemptee_candidates)
		return false;
	if (list_find_first(preemptee_candidates, _find_job, job_ptr))
		return true;
	return false;
}

/* Determine if a job can ever run */
static int _test_only(struct job_record *job_ptr, bitstr_t *bitmap,
		      uint32_t min_nodes, uint32_t max_nodes,
		      uint32_t req_nodes, uint16_t job_node_req)
{
	int rc;
	uint16_t tmp_cr_type = cr_type;

	if (job_ptr->part_ptr->cr_type) {
		if (((cr_type & CR_SOCKET) || (cr_type & CR_CORE)) &&
		    (cr_type & CR_ALLOCATE_FULL_SOCKET)) {
			tmp_cr_type &= ~(CR_SOCKET|CR_CORE);
			tmp_cr_type |= job_ptr->part_ptr->cr_type;
		} else {
			info("cons_res: Can't use Partition SelectType unless "
			     "using CR_Socket or CR_Core and "
			     "CR_ALLOCATE_FULL_SOCKET");
		}
	}

	rc = cr_job_test(job_ptr, bitmap, min_nodes, max_nodes, req_nodes,
			 SELECT_MODE_TEST_ONLY, tmp_cr_type, job_node_req,
			 select_node_cnt, select_part_record,
			 select_node_usage, NULL);
	return rc;
}

/*
 * Sort the usable_node element to put jobs in the correct
 * preemption order.
 */
static int _sort_usable_nodes_dec(void *j1, void *j2)
{
	struct job_record *job_a = *(struct job_record **)j1;
	struct job_record *job_b = *(struct job_record **)j2;

	if (job_a->details->usable_nodes > job_b->details->usable_nodes)
		return -1;
	else if (job_a->details->usable_nodes < job_b->details->usable_nodes)
		return 1;

	return 0;
}

/* Allocate resources for a job now, if possible */
static int _run_now(struct job_record *job_ptr, bitstr_t *bitmap,
		    uint32_t min_nodes, uint32_t max_nodes,
		    uint32_t req_nodes, uint16_t job_node_req,
		    List preemptee_candidates, List *preemptee_job_list,
		    bitstr_t *exc_core_bitmap)
{
	int rc;
	bitstr_t *orig_map = NULL, *save_bitmap;
	struct job_record *tmp_job_ptr;
	ListIterator job_iterator, preemptee_iterator;
	struct part_res_record *future_part;
	struct node_use_record *future_usage;
	bool remove_some_jobs = false;
	uint16_t pass_count = 0;
	uint16_t mode;
	uint16_t tmp_cr_type = cr_type;

	save_bitmap = bit_copy(bitmap);
top:	orig_map = bit_copy(save_bitmap);

	if (job_ptr->part_ptr->cr_type) {
		if (((cr_type & CR_SOCKET) || (cr_type & CR_CORE)) &&
		    (cr_type & CR_ALLOCATE_FULL_SOCKET)) {
			tmp_cr_type &= ~(CR_SOCKET|CR_CORE);
			tmp_cr_type |= job_ptr->part_ptr->cr_type;
		} else {
			info("cons_res: Can't use Partition SelectType unless "
			     "using CR_Socket or CR_Core and "
			     "CR_ALLOCATE_FULL_SOCKET");
		}
	}

	rc = cr_job_test(job_ptr, bitmap, min_nodes, max_nodes, req_nodes,
			 SELECT_MODE_RUN_NOW, tmp_cr_type, job_node_req,
			 select_node_cnt, select_part_record,
			 select_node_usage, exc_core_bitmap);

	if ((rc != SLURM_SUCCESS) && preemptee_candidates) {
		int preemptee_cand_cnt = list_count(preemptee_candidates);
		/* Remove preemptable jobs from simulated environment */
		future_part = _dup_part_data(select_part_record);
		if (future_part == NULL) {
			FREE_NULL_BITMAP(orig_map);
			FREE_NULL_BITMAP(save_bitmap);
			return SLURM_ERROR;
		}
		future_usage = _dup_node_usage(select_node_usage);
		if (future_usage == NULL) {
			_destroy_part_data(future_part);
			FREE_NULL_BITMAP(orig_map);
			FREE_NULL_BITMAP(save_bitmap);
			return SLURM_ERROR;
		}

		job_iterator = list_iterator_create(preemptee_candidates);
		while ((tmp_job_ptr = (struct job_record *)
			list_next(job_iterator))) {
			if (!IS_JOB_RUNNING(tmp_job_ptr) &&
			    !IS_JOB_SUSPENDED(tmp_job_ptr))
				continue;
			mode = slurm_job_preempt_mode(tmp_job_ptr);
			if ((mode != PREEMPT_MODE_REQUEUE)    &&
			    (mode != PREEMPT_MODE_CHECKPOINT) &&
			    (mode != PREEMPT_MODE_CANCEL))
				continue;	/* can't remove job */
			/* Remove preemptable job now */
			_rm_job_from_res(future_part, future_usage,
					 tmp_job_ptr, 0);
			bit_or(bitmap, orig_map);
			rc = cr_job_test(job_ptr, bitmap, min_nodes,
					 max_nodes, req_nodes,
					 SELECT_MODE_WILL_RUN,
					 tmp_cr_type, job_node_req,
					 select_node_cnt,
					 future_part, future_usage,
					 exc_core_bitmap);
			tmp_job_ptr->details->usable_nodes = 0;
			if (rc != SLURM_SUCCESS)
				continue;

			if ((pass_count++ > preempt_reorder_cnt) ||
			    (preemptee_cand_cnt <= pass_count))
				break;

			/* Reorder preemption candidates to minimize number
			 * of preempted jobs and their priorities. */
			if (preempt_strict_order) {
				/* Move last preempted job to top of preemption
				 * candidate list, preserving order of other
				 * jobs. */
				tmp_job_ptr = (struct job_record *)
					      list_remove(job_iterator);
				list_prepend(preemptee_candidates, tmp_job_ptr);
			} else {
				/* Set the last job's usable count to a large
				 * value and re-sort preempted jobs. usable_nodes
				 * count set to zero above to eliminate values
				 * previously set to 99999. Note: usable_count
				 * is only used for sorting purposes. */
				tmp_job_ptr->details->usable_nodes = 99999;
				list_iterator_reset(job_iterator);
				while ((tmp_job_ptr = (struct job_record *)
					list_next(job_iterator))) {
					if (tmp_job_ptr->details->usable_nodes
					    == 99999)
						break;
					tmp_job_ptr->details->usable_nodes =
						bit_overlap(bitmap,
							    tmp_job_ptr->
							    node_bitmap);
				}
				while ((tmp_job_ptr = (struct job_record *)
					list_next(job_iterator))) {
					tmp_job_ptr->details->usable_nodes = 0;
				}
				list_sort(preemptee_candidates,
					  (ListCmpF)_sort_usable_nodes_dec);
			}
			FREE_NULL_BITMAP(orig_map);
			list_iterator_destroy(job_iterator);
			_destroy_part_data(future_part);
			_destroy_node_data(future_usage, NULL);
			goto top;
		}
		list_iterator_destroy(job_iterator);

		if ((rc == SLURM_SUCCESS) && preemptee_job_list &&
		    preemptee_candidates) {
			/* Build list of preemptee jobs whose resources are
			 * actually used */
			if (*preemptee_job_list == NULL) {
				*preemptee_job_list = list_create(NULL);
			}
			preemptee_iterator = list_iterator_create(
				preemptee_candidates);
			while ((tmp_job_ptr = (struct job_record *)
				list_next(preemptee_iterator))) {
				mode = slurm_job_preempt_mode(tmp_job_ptr);
				if ((mode != PREEMPT_MODE_REQUEUE)    &&
				    (mode != PREEMPT_MODE_CHECKPOINT) &&
				    (mode != PREEMPT_MODE_CANCEL))
					continue;
				if (bit_overlap(bitmap,
						tmp_job_ptr->node_bitmap) == 0)
					continue;
				list_append(*preemptee_job_list,
					    tmp_job_ptr);
				remove_some_jobs = true;
			}
			list_iterator_destroy(preemptee_iterator);
			if (!remove_some_jobs) {
				list_destroy(*preemptee_job_list);
				*preemptee_job_list = NULL;
			}
		}

		_destroy_part_data(future_part);
		_destroy_node_data(future_usage, NULL);
	}
	FREE_NULL_BITMAP(orig_map);
	FREE_NULL_BITMAP(save_bitmap);

	return rc;
}

/* _will_run_test - determine when and where a pending job can start, removes
 *	jobs from node table at termination time and run _test_job() after
 *	each one. Used by SLURM's sched/backfill plugin and Moab. */
static int _will_run_test(struct job_record *job_ptr, bitstr_t *bitmap,
			  uint32_t min_nodes, uint32_t max_nodes,
			  uint32_t req_nodes, uint16_t job_node_req,
			  List preemptee_candidates, List *preemptee_job_list,
			  bitstr_t *exc_core_bitmap)
{
	struct part_res_record *future_part;
	struct node_use_record *future_usage;
	struct job_record *tmp_job_ptr;
	List cr_job_list;
	ListIterator job_iterator, preemptee_iterator;
	bitstr_t *orig_map;
	int action, rc = SLURM_ERROR;
	time_t now = time(NULL);
	uint16_t tmp_cr_type = cr_type;

	orig_map = bit_copy(bitmap);

	if (job_ptr->part_ptr->cr_type) {
		if (((cr_type & CR_SOCKET) || (cr_type & CR_CORE)) &&
		    (cr_type & CR_ALLOCATE_FULL_SOCKET)) {
			tmp_cr_type &= ~(CR_SOCKET|CR_CORE);
			tmp_cr_type |= job_ptr->part_ptr->cr_type;
		} else {
			info("cons_res: Can't use Partition SelectType unless "
			     "using CR_Socket or CR_Core and "
			     "CR_ALLOCATE_FULL_SOCKET");
		}
	}

	/* Try to run with currently available nodes */
	rc = cr_job_test(job_ptr, bitmap, min_nodes, max_nodes, req_nodes,
			 SELECT_MODE_WILL_RUN, tmp_cr_type, job_node_req,
			 select_node_cnt, select_part_record,
			 select_node_usage, exc_core_bitmap);
	if (rc == SLURM_SUCCESS) {
		FREE_NULL_BITMAP(orig_map);
		job_ptr->start_time = time(NULL);
		return SLURM_SUCCESS;
	}

	/* Job is still pending. Simulate termination of jobs one at a time
	 * to determine when and where the job can start. */
	future_part = _dup_part_data(select_part_record);
	if (future_part == NULL) {
		FREE_NULL_BITMAP(orig_map);
		return SLURM_ERROR;
	}
	future_usage = _dup_node_usage(select_node_usage);
	if (future_usage == NULL) {
		_destroy_part_data(future_part);
		FREE_NULL_BITMAP(orig_map);
		return SLURM_ERROR;
	}

	/* Build list of running and suspended jobs */
	cr_job_list = list_create(NULL);
	if (!cr_job_list)
		fatal("list_create: memory allocation error");
	job_iterator = list_iterator_create(job_list);
	while ((tmp_job_ptr = (struct job_record *) list_next(job_iterator))) {
		if (!IS_JOB_RUNNING(tmp_job_ptr) &&
		    !IS_JOB_SUSPENDED(tmp_job_ptr))
			continue;
		if (tmp_job_ptr->end_time == 0) {
			error("Job %u has zero end_time", tmp_job_ptr->job_id);
			continue;
		}
		if (_is_preemptable(tmp_job_ptr, preemptee_candidates)) {
			uint16_t mode = slurm_job_preempt_mode(tmp_job_ptr);
			if (mode == PREEMPT_MODE_OFF)
				continue;
			if (mode == PREEMPT_MODE_SUSPEND)
				action = 2;	/* remove cores, keep memory */
			else
				action = 0;	/* remove cores and memory */
			/* Remove preemptable job now */
			_rm_job_from_res(future_part, future_usage,
					 tmp_job_ptr, action);
		} else
			list_append(cr_job_list, tmp_job_ptr);
	}
	list_iterator_destroy(job_iterator);

	/* Test with all preemptable jobs gone */
	if (preemptee_candidates) {
		bit_or(bitmap, orig_map);
		rc = cr_job_test(job_ptr, bitmap, min_nodes, max_nodes,
				 req_nodes, SELECT_MODE_WILL_RUN, tmp_cr_type,
				 job_node_req, select_node_cnt, future_part,
				 future_usage, exc_core_bitmap);
		if (rc == SLURM_SUCCESS) {
			/* Actual start time will actually be later than "now",
			 * but return "now" for backfill scheduler to
			 * initiate preemption. */
			job_ptr->start_time = now;
		}
	}

	/* Remove the running jobs one at a time from exp_node_cr and try
	 * scheduling the pending job after each one. */
	if (rc != SLURM_SUCCESS) {
		list_sort(cr_job_list, _cr_job_list_sort);
		job_iterator = list_iterator_create(cr_job_list);
		while ((tmp_job_ptr = list_next(job_iterator))) {
		        int ovrlap;
			bit_or(bitmap, orig_map);
			ovrlap = bit_overlap(bitmap, tmp_job_ptr->node_bitmap);
			if (ovrlap == 0)	/* job has no usable nodes */
				continue;	/* skip it */
			debug2("cons_res: _will_run_test, job %u: overlap=%d",
			       tmp_job_ptr->job_id, ovrlap);
			_rm_job_from_res(future_part, future_usage,
					 tmp_job_ptr, 0);
			rc = cr_job_test(job_ptr, bitmap, min_nodes,
					 max_nodes, req_nodes,
					 SELECT_MODE_WILL_RUN, tmp_cr_type,
					 job_node_req, select_node_cnt,
					 future_part, future_usage,
					 exc_core_bitmap);
			if (rc == SLURM_SUCCESS) {
				if (tmp_job_ptr->end_time <= now)
					job_ptr->start_time = now + 1;
				else
					job_ptr->start_time = tmp_job_ptr->
						end_time;
				break;
			}
		}
		list_iterator_destroy(job_iterator);
	}

	if ((rc == SLURM_SUCCESS) && preemptee_job_list &&
	    preemptee_candidates) {
		/* Build list of preemptee jobs whose resources are
		 * actually used. List returned even if not killed
		 * in selected plugin, but by Moab or something else. */
		if (*preemptee_job_list == NULL) {
			*preemptee_job_list = list_create(NULL);
		}
		preemptee_iterator =list_iterator_create(preemptee_candidates);
		while ((tmp_job_ptr = (struct job_record *)
			list_next(preemptee_iterator))) {
			if (bit_overlap(bitmap,
					tmp_job_ptr->node_bitmap) == 0)
				continue;
			list_append(*preemptee_job_list, tmp_job_ptr);
		}
		list_iterator_destroy(preemptee_iterator);
	}

	list_destroy(cr_job_list);
	_destroy_part_data(future_part);
	_destroy_node_data(future_usage, NULL);
	FREE_NULL_BITMAP(orig_map);
	return rc;
}

static int
_compare_support(const void *v, const void *v1)
{
	struct sort_support *s;
	struct sort_support *s1;

	s = (struct sort_support *)v;
	s1 = (struct sort_support *)v1;

	if (s->jstart > s1->jstart
		|| (s->jstart == s1->jstart
			&& s->tmpjobs->ncpus > s1->tmpjobs->ncpus))
		return 1;

	return 0;
}
/*
 * init() is called when the plugin is loaded, before any other functions
 * are called.  Put global initialization here.
 */
extern int init(void)
{
	cr_type = slurmctld_conf.select_type_param;
	if (cr_type)
		verbose("%s loaded with argument %u", plugin_name, cr_type);
	select_debug_flags = slurm_get_debug_flags();

	return SLURM_SUCCESS;
}

extern int fini(void)
{
	_destroy_node_data(select_node_usage, select_node_record);
	select_node_record = NULL;
	select_node_usage = NULL;
	_destroy_part_data(select_part_record);
	select_part_record = NULL;
	cr_fini_global_core_data();

	if (cr_type)
		verbose("%s shutting down ...", plugin_name);

	return SLURM_SUCCESS;
}

/*
 * The remainder of this file implements the standard SLURM
 * node selection API.
 */

extern int select_p_state_save(char *dir_name)
{
	/* nothing to save */
	return SLURM_SUCCESS;
}

/* This is Part 2 of a 4-part procedure which can be found in
 * src/slurmctld/read_config.c. See select_p_node_init for the
 * whole story.
 */
extern int select_p_state_restore(char *dir_name)
{
	/* nothing to restore */
	return SLURM_SUCCESS;
}

/* This is Part 3 of a 4-part procedure which can be found in
 * src/slurmctld/read_config.c. See select_p_node_init for the
 * whole story.
 */
extern int select_p_job_init(List job_list)
{
	/* nothing to initialize for jobs */
	return SLURM_SUCCESS;
}

/* This plugin does not generate a node ranking. */
extern bool select_p_node_ranking(struct node_record *node_ptr, int node_cnt)
{
	return false;
}

/* This is Part 1 of a 4-part procedure which can be found in
 * src/slurmctld/read_config.c. The whole story goes like this:
 *
 * Step 1: select_g_node_init          : initializes the global node arrays
 * Step 2: select_g_state_restore      : NO-OP - nothing to restore
 * Step 3: select_g_job_init           : NO-OP - nothing to initialize
 * Step 4: select_g_select_nodeinfo_set: called from reset_job_bitmaps() with
 *                                       each valid recovered job_ptr AND from
 *                                       select_nodes(), this procedure adds
 *                                       job data to the 'select_part_record'
 *                                       global array
 */
extern int select_p_node_init(struct node_record *node_ptr, int node_cnt)
{
	char *sched_params, *tmp_ptr;
	int i, tot_core;

	info("cons_res: select_p_node_init");
	if ((cr_type & (CR_CPU | CR_SOCKET | CR_CORE)) == 0) {
		fatal("Invalid SelectTypeParameters: %s (%u)",
		      select_type_param_string(cr_type), cr_type);
	}
	if (node_ptr == NULL) {
		error("select_p_node_init: node_ptr == NULL");
		return SLURM_ERROR;
	}
	if (node_cnt < 0) {
		error("select_p_node_init: node_cnt < 0");
		return SLURM_ERROR;
	}

	sched_params = slurm_get_sched_params();
	if (sched_params && strstr(sched_params, "preempt_strict_order"))
		preempt_strict_order = true;
	if (sched_params &&
	    (tmp_ptr = strstr(sched_params, "preempt_reorder_count=")))
		preempt_reorder_cnt = atoi(tmp_ptr + 22);
	if (preempt_reorder_cnt < 0) {
		fatal("Invalid SchedulerParameters preempt_reorder_count: %d",
		      preempt_reorder_cnt);
	}
	xfree(sched_params);

	/* initial global core data structures */
	select_state_initializing = true;
	select_fast_schedule = slurm_get_fast_schedule();
	cr_init_global_core_data(node_ptr, node_cnt, select_fast_schedule);

	_destroy_node_data(select_node_usage, select_node_record);
	select_node_cnt  = node_cnt;
	select_node_record = xmalloc(node_cnt *
				     sizeof(struct node_res_record));
	select_node_usage  = xmalloc(node_cnt *
				     sizeof(struct node_use_record));

	for (i = 0; i < select_node_cnt; i++) {
		select_node_record[i].node_ptr = &node_ptr[i];
		if (select_fast_schedule) {
			struct config_record *config_ptr;
			config_ptr = node_ptr[i].config_ptr;
			select_node_record[i].cpus    = config_ptr->cpus;
			select_node_record[i].boards  = config_ptr->boards;
			select_node_record[i].sockets = config_ptr->sockets;
			select_node_record[i].cores   = config_ptr->cores;
			select_node_record[i].vpus    = config_ptr->threads;
			select_node_record[i].real_memory = config_ptr->
				real_memory;
		} else {
			select_node_record[i].cpus    = node_ptr[i].cpus;
			select_node_record[i].boards  = node_ptr[i].boards;
			select_node_record[i].sockets = node_ptr[i].sockets;
			select_node_record[i].cores   = node_ptr[i].cores;
			select_node_record[i].vpus    = node_ptr[i].threads;
			select_node_record[i].real_memory = node_ptr[i].
				real_memory;
		}
		tot_core = select_node_record[i].sockets *
			   select_node_record[i].cores;
		if (tot_core >= select_node_record[i].cpus)
			select_node_record[i].vpus = 1;
		select_node_usage[i].node_state = NODE_CR_AVAILABLE;
		gres_plugin_node_state_dealloc_all(select_node_record[i].
						   node_ptr->gres_list);
	}
	_create_part_data();

	return SLURM_SUCCESS;
}

extern int select_p_block_init(List part_list)
{
	return SLURM_SUCCESS;
}


/*
 * select_p_job_test - Given a specification of scheduling requirements,
 *	identify the nodes which "best" satisfy the request.
 * 	"best" is defined as either a minimal number of consecutive nodes
 *	or if sharing resources then sharing them with a job of similar size.
 * IN/OUT job_ptr - pointer to job being considered for initiation,
 *                  set's start_time when job expected to start
 * IN/OUT bitmap - usable nodes are set on input, nodes not required to
 *	satisfy the request are cleared, other left set
 * IN min_nodes - minimum count of nodes
 * IN req_nodes - requested (or desired) count of nodes
 * IN max_nodes - maximum count of nodes (0==don't care)
 * IN mode - SELECT_MODE_RUN_NOW   (0): try to schedule job now
 *           SELECT_MODE_TEST_ONLY (1): test if job can ever run
 *           SELECT_MODE_WILL_RUN  (2): determine when and where job can run
 * IN preemptee_candidates - List of pointers to jobs which can be preempted.
 * IN/OUT preemptee_job_list - Pointer to list of job pointers. These are the
 *		jobs to be preempted to initiate the pending job. Not set
 *		if mode=SELECT_MODE_TEST_ONLY or input pointer is NULL.
 * RET zero on success, EINVAL otherwise
 * globals (passed via select_p_node_init):
 *	node_record_count - count of nodes configured
 *	node_record_table_ptr - pointer to global node table
 * NOTE: the job information that is considered for scheduling includes:
 *	req_node_bitmap: bitmap of specific nodes required by the job
 *	contiguous: allocated nodes must be sequentially located
 *	num_cpus: minimum number of processors required by the job
 * NOTE: bitmap must be a superset of req_nodes at the time that
 *	select_p_job_test is called
 */
extern int select_p_job_test(struct job_record *job_ptr, bitstr_t * bitmap,
			     uint32_t min_nodes, uint32_t max_nodes,
			     uint32_t req_nodes, uint16_t mode,
			     List preemptee_candidates,
			     List *preemptee_job_list,
			     bitstr_t *exc_core_bitmap)
{
	int rc = EINVAL;
	uint16_t job_node_req;
	static bool debug_cpu_bind = false, debug_check = false;

	xassert(bitmap);

	debug2("select_p_job_test for job %u", job_ptr->job_id);
	if (!debug_check) {
		debug_check = true;
		if (slurm_get_debug_flags() & DEBUG_FLAG_SELECT_TYPE)
			debug_cpu_bind = true;
	}

	if (!job_ptr->details)
		return EINVAL;

<<<<<<< HEAD
	if (slurm_get_use_spec_resources() == 0)
		job_ptr->details->core_spec = (uint16_t) NO_VAL;
	if ((job_ptr->details->core_spec != (uint16_t) NO_VAL) &&
	    (job_ptr->details->whole_node == 0)) {
=======
	if (job_ptr->details->core_spec && job_ptr->details->whole_node == 0) {
>>>>>>> 69073472
		info("Setting Exclusive mode for job %u with CoreSpec=%u",
		      job_ptr->job_id, job_ptr->details->core_spec);
		job_ptr->details->whole_node = 1;
	}

	if (!job_ptr->details->mc_ptr)
		job_ptr->details->mc_ptr = _create_default_mc();
	job_node_req = _get_job_node_req(job_ptr);

	if (select_debug_flags & DEBUG_FLAG_SELECT_TYPE) {
		info("cons_res: select_p_job_test: job %u node_req %u mode %d",
		     job_ptr->job_id, job_node_req, mode);
		info("cons_res: select_p_job_test: min_n %u max_n %u req_n %u "
		     "avail_n %u",
	 	     min_nodes, max_nodes, req_nodes, bit_set_count(bitmap));
		_dump_state(select_part_record);
	}
	if (mode == SELECT_MODE_WILL_RUN) {
		rc = _will_run_test(job_ptr, bitmap, min_nodes, max_nodes,
				    req_nodes, job_node_req,
				    preemptee_candidates, preemptee_job_list,
				    exc_core_bitmap);
	} else if (mode == SELECT_MODE_TEST_ONLY) {
		rc = _test_only(job_ptr, bitmap, min_nodes, max_nodes,
				req_nodes, job_node_req);
	} else if (mode == SELECT_MODE_RUN_NOW) {
		rc = _run_now(job_ptr, bitmap, min_nodes, max_nodes,
			      req_nodes, job_node_req,
			      preemptee_candidates, preemptee_job_list,
			      exc_core_bitmap);
	} else
		fatal("select_p_job_test: Mode %d is invalid", mode);

	if (select_debug_flags & DEBUG_FLAG_SELECT_TYPE) {
		if (job_ptr->job_resrcs)
			log_job_resources(job_ptr->job_id, job_ptr->job_resrcs);
		else {
			info("no job_resources info for job %u rc=%d",
			     job_ptr->job_id, rc);
		}
	} else if (debug_cpu_bind && job_ptr->job_resrcs) {
		log_job_resources(job_ptr->job_id, job_ptr->job_resrcs);
	}

	return rc;
}

extern int select_p_job_begin(struct job_record *job_ptr)
{
	return SLURM_SUCCESS;
}

/* Determine if allocated nodes are usable (powered up) */
extern int select_p_job_ready(struct job_record *job_ptr)
{
	int i, i_first, i_last;
	struct node_record *node_ptr;

	if (!IS_JOB_RUNNING(job_ptr) && !IS_JOB_SUSPENDED(job_ptr)) {
		/* Gang scheduling might suspend job immediately */
		return 0;
	}

	if ((job_ptr->node_bitmap == NULL) ||
	    ((i_first = bit_ffs(job_ptr->node_bitmap)) == -1))
		return READY_NODE_STATE;
	i_last  = bit_fls(job_ptr->node_bitmap);

	for (i=i_first; i<=i_last; i++) {
		if (bit_test(job_ptr->node_bitmap, i) == 0)
			continue;
		node_ptr = node_record_table_ptr + i;
		if (IS_NODE_POWER_SAVE(node_ptr) || IS_NODE_POWER_UP(node_ptr))
			return 0;
	}

	return READY_NODE_STATE;
}

extern int select_p_job_resized(struct job_record *job_ptr,
				struct node_record *node_ptr)
{
	xassert(job_ptr);
	xassert(job_ptr->magic == JOB_MAGIC);

	_rm_job_from_one_node(job_ptr, node_ptr);
	return SLURM_SUCCESS;
}

extern bool select_p_job_expand_allow(void)
{
	return true;
}

extern int select_p_job_expand(struct job_record *from_job_ptr,
			       struct job_record *to_job_ptr)
{
	xassert(from_job_ptr);
	xassert(from_job_ptr->magic == JOB_MAGIC);
	xassert(to_job_ptr);
	xassert(to_job_ptr->magic == JOB_MAGIC);

	return _job_expand(from_job_ptr, to_job_ptr);
}

extern int select_p_job_signal(struct job_record *job_ptr, int signal)
{
	xassert(job_ptr);
	xassert(job_ptr->magic == JOB_MAGIC);

	return SLURM_SUCCESS;
}

extern int select_p_job_fini(struct job_record *job_ptr)
{
	xassert(job_ptr);
	xassert(job_ptr->magic == JOB_MAGIC);

	_rm_job_from_res(select_part_record, select_node_usage, job_ptr, 0);

	return SLURM_SUCCESS;
}

/* NOTE: This function is not called with gang scheduling because it
 * needs to track how many jobs are running or suspended on each node.
 * This sum is compared with the partition's Shared parameter */
extern int select_p_job_suspend(struct job_record *job_ptr, bool indf_susp)
{
	xassert(job_ptr);

	if (!indf_susp)
		return SLURM_SUCCESS;

	return _rm_job_from_res(select_part_record, select_node_usage,
				job_ptr, 2);
}

/* See NOTE with select_p_job_suspend above */
extern int select_p_job_resume(struct job_record *job_ptr, bool indf_susp)
{
	xassert(job_ptr);

	if (!indf_susp)
		return SLURM_SUCCESS;

	return _add_job_to_res(job_ptr, 2);
}


extern bitstr_t *select_p_step_pick_nodes(struct job_record *job_ptr,
					  select_jobinfo_t *jobinfo,
					  uint32_t node_count,
					  bitstr_t **avail_nodes)
{
	return NULL;
}

extern int select_p_step_start(struct step_record *step_ptr)
{
	return SLURM_SUCCESS;
}

extern int select_p_step_finish(struct step_record *step_ptr)
{
	return SLURM_SUCCESS;
}

extern int select_p_pack_select_info(time_t last_query_time,
				     uint16_t show_flags, Buf *buffer_ptr,
				     uint16_t protocol_version)
{
	/* This function is always invalid on normal Linux clusters */
	return SLURM_ERROR;
}

extern int select_p_select_nodeinfo_pack(select_nodeinfo_t *nodeinfo,
					 Buf buffer,
					 uint16_t protocol_version)
{
	if (protocol_version >= SLURM_MIN_PROTOCOL_VERSION) {
		pack16(nodeinfo->alloc_cpus, buffer);
		pack32(nodeinfo->alloc_memory, buffer);
	}

	return SLURM_SUCCESS;
}

extern int select_p_select_nodeinfo_unpack(select_nodeinfo_t **nodeinfo,
					   Buf buffer,
					   uint16_t protocol_version)
{
	select_nodeinfo_t *nodeinfo_ptr = NULL;

	nodeinfo_ptr = select_p_select_nodeinfo_alloc();
	*nodeinfo = nodeinfo_ptr;

	if (protocol_version >= SLURM_MIN_PROTOCOL_VERSION) {
		safe_unpack16(&nodeinfo_ptr->alloc_cpus, buffer);
		safe_unpack32(&nodeinfo_ptr->alloc_memory, buffer);
	}

	return SLURM_SUCCESS;

unpack_error:
	error("select_nodeinfo_unpack: error unpacking here");
	select_p_select_nodeinfo_free(nodeinfo_ptr);
	*nodeinfo = NULL;

	return SLURM_ERROR;
}

extern select_nodeinfo_t *select_p_select_nodeinfo_alloc(void)
{
	select_nodeinfo_t *nodeinfo = xmalloc(sizeof(struct select_nodeinfo));

	nodeinfo->magic = NODEINFO_MAGIC;

	return nodeinfo;
}

extern int select_p_select_nodeinfo_free(select_nodeinfo_t *nodeinfo)
{
	if (nodeinfo) {
		if (nodeinfo->magic != NODEINFO_MAGIC) {
			error("select_p_select_nodeinfo_free: "
			      "nodeinfo magic bad");
			return EINVAL;
		}
		nodeinfo->magic = 0;
		xfree(nodeinfo);
	}
	return SLURM_SUCCESS;
}

extern int select_p_select_nodeinfo_set_all(void)
{
	struct part_res_record *p_ptr;
	struct node_record *node_ptr = NULL;
	int i=0, n=0, start, end;
	uint16_t tmp, tmp_16 = 0, tmp_part;
	static time_t last_set_all = 0;
	uint32_t node_threads, node_cpus;

	/* only set this once when the last_node_update is newer than
	 * the last time we set things up. */
	if (last_set_all && (last_node_update < last_set_all)) {
		debug2("Node select info for set all hasn't "
		       "changed since %ld",
		       (long)last_set_all);
		return SLURM_NO_CHANGE_IN_DATA;
	}
	last_set_all = last_node_update;

	for (n = 0, node_ptr = node_record_table_ptr;
	     n < select_node_cnt; n++, node_ptr++) {
		select_nodeinfo_t *nodeinfo = NULL;
		/* We have to use the '_g_' here to make sure we get the
		 * correct data to work on.  i.e. cray calls this plugin
		 * from within select/cray which has it's own struct. */
		select_g_select_nodeinfo_get(node_ptr->select_nodeinfo,
					     SELECT_NODEDATA_PTR, 0,
					     (void *)&nodeinfo);
		if (!nodeinfo) {
			error("no nodeinfo returned from structure");
			continue;
		}

		if (slurmctld_conf.fast_schedule) {
			node_cpus    = node_ptr->config_ptr->cpus;
			node_threads = node_ptr->config_ptr->threads;
		} else {
			node_cpus    = node_ptr->cpus;
			node_threads = node_ptr->threads;
		}

		start = cr_get_coremap_offset(n);
		end = cr_get_coremap_offset(n+1);
		tmp_16 = 0;
		for (p_ptr = select_part_record; p_ptr; p_ptr = p_ptr->next) {
			if (!p_ptr->row)
				continue;
			tmp_part = 0;
			for (i = 0; i < p_ptr->num_rows; i++) {
				if (!p_ptr->row[i].row_bitmap)
					continue;
				tmp = bit_set_count_range(p_ptr->row[i].row_bitmap,
							  start, end);
				/* Report row with largest CPU count */
				tmp_part = MAX(tmp, tmp_part);
			}
			tmp_16 += tmp_part;	/* Add CPU counts all parts */
		}

		/* The minimum allocatable unit may a core, so scale
		 * threads up to the proper CPU count */
		if ((end - start) < node_cpus)
			tmp_16 *= node_threads;

		nodeinfo->alloc_cpus = tmp_16;
		if (select_node_record) {
			nodeinfo->alloc_memory =
				select_node_usage[n].alloc_memory;
		} else {
			nodeinfo->alloc_memory = 0;
		}
	}

	return SLURM_SUCCESS;
}

extern int select_p_select_nodeinfo_set(struct job_record *job_ptr)
{
	int rc;
	xassert(job_ptr);
	xassert(job_ptr->magic == JOB_MAGIC);

	if (!IS_JOB_RUNNING(job_ptr) && !IS_JOB_SUSPENDED(job_ptr))
		return SLURM_SUCCESS;

	gres_plugin_job_clear(job_ptr->gres_list);
	rc = _add_job_to_res(job_ptr, 0);
	gres_plugin_job_state_log(job_ptr->gres_list, job_ptr->job_id);

	return rc;
}

extern int select_p_select_nodeinfo_get(select_nodeinfo_t *nodeinfo,
					enum select_nodedata_type dinfo,
					enum node_states state,
					void *data)
{
	int rc = SLURM_SUCCESS;
	uint16_t *uint16 = (uint16_t *) data;
	uint32_t *uint32 = (uint32_t *) data;
	char **tmp_char = (char **) data;
	select_nodeinfo_t **select_nodeinfo = (select_nodeinfo_t **) data;

	if (nodeinfo == NULL) {
		error("get_nodeinfo: nodeinfo not set");
		return SLURM_ERROR;
	}

	if (nodeinfo->magic != NODEINFO_MAGIC) {
		error("get_nodeinfo: jobinfo magic bad");
		return SLURM_ERROR;
	}

	switch (dinfo) {
	case SELECT_NODEDATA_SUBGRP_SIZE:
		*uint16 = 0;
		break;
	case SELECT_NODEDATA_SUBCNT:
		if (state == NODE_STATE_ALLOCATED)
			*uint16 = nodeinfo->alloc_cpus;
		else
			*uint16 = 0;
		break;
	case SELECT_NODEDATA_PTR:
		*select_nodeinfo = nodeinfo;
		break;
	case SELECT_NODEDATA_RACK_MP:
	case SELECT_NODEDATA_EXTRA_INFO:
		*tmp_char = NULL;
		break;
	case SELECT_NODEDATA_MEM_ALLOC:
		*uint32 = nodeinfo->alloc_memory;
		break;
	default:
		error("Unsupported option %d for get_nodeinfo.", dinfo);
		rc = SLURM_ERROR;
		break;
	}
	return rc;
}

extern int select_p_select_jobinfo_alloc(void)
{
	return SLURM_SUCCESS;
}

extern int select_p_select_jobinfo_free(select_jobinfo_t *jobinfo)
{
	return SLURM_SUCCESS;
}

extern int select_p_select_jobinfo_set(select_jobinfo_t *jobinfo,
				       enum select_jobdata_type data_type,
				       void *data)
{
	return SLURM_SUCCESS;
}

extern int select_p_select_jobinfo_get(select_jobinfo_t *jobinfo,
				       enum select_jobdata_type data_type,
				       void *data)
{
	return SLURM_ERROR;
}

extern select_jobinfo_t *select_p_select_jobinfo_copy(
	select_jobinfo_t *jobinfo)
{
	return NULL;
}

extern int select_p_select_jobinfo_pack(select_jobinfo_t *jobinfo, Buf buffer,
					uint16_t protocol_version)
{
	return SLURM_SUCCESS;
}

extern int select_p_select_jobinfo_unpack(select_jobinfo_t *jobinfo,
					  Buf buffer,
					  uint16_t protocol_version)
{
	return SLURM_SUCCESS;
}

extern char *select_p_select_jobinfo_sprint(select_jobinfo_t *jobinfo,
					    char *buf, size_t size, int mode)
{
	if (buf && size) {
		buf[0] = '\0';
		return buf;
	} else
		return NULL;
}

extern char *select_p_select_jobinfo_xstrdup(
	select_jobinfo_t *jobinfo, int mode)
{
	return NULL;
}

extern int select_p_update_block (update_part_msg_t *part_desc_ptr)
{
	return SLURM_SUCCESS;
}

extern int select_p_update_sub_node (update_part_msg_t *part_desc_ptr)
{
	return SLURM_SUCCESS;
}

extern int select_p_fail_cnode(struct step_record *step_ptr)
{
	return SLURM_SUCCESS;
}

extern int select_p_get_info_from_plugin(enum select_plugindata_info info,
					 struct job_record *job_ptr,
					 void *data)
{
	int rc = SLURM_SUCCESS;
	uint32_t *tmp_32 = (uint32_t *) data;
	List *tmp_list = (List *) data;

	switch (info) {
	case SELECT_CR_PLUGIN:
		*tmp_32 = 1;
		break;
	case SELECT_CONFIG_INFO:
		*tmp_list = NULL;
		break;
	default:
		error("select_p_get_info_from_plugin info %d invalid",
		      info);
		rc = SLURM_ERROR;
		break;
	}
	return rc;
}

/* For right now, we just update the node's memory size. In order to update
 * socket, core, thread or cpu count, we would need to rebuild many bitmaps. */
extern int select_p_update_node_config (int index)
{
	if (index >= select_node_cnt) {
		error("select_p_update_node_config: index too large %d>%d",
		      index, select_node_cnt);
		return SLURM_ERROR;
	}

	if (select_fast_schedule)
		return SLURM_SUCCESS;

	select_node_record[index].real_memory = select_node_record[index].
		node_ptr->real_memory;
	return SLURM_SUCCESS;
}

extern int select_p_update_node_state(struct node_record *node_ptr)
{
	return SLURM_SUCCESS;
}

extern int select_p_alter_node_cnt(enum select_node_cnt type, void *data)
{
	return SLURM_SUCCESS;
}

extern int select_p_reconfigure(void)
{
	ListIterator job_iterator;
	struct job_record *job_ptr;
	int rc = SLURM_SUCCESS;

	info("cons_res: select_p_reconfigure");
	select_debug_flags = slurm_get_debug_flags();

	rc = select_p_node_init(node_record_table_ptr, node_record_count);
	if (rc != SLURM_SUCCESS)
		return rc;

	/* reload job data */
	job_iterator = list_iterator_create(job_list);
	while ((job_ptr = (struct job_record *) list_next(job_iterator))) {
		if (IS_JOB_RUNNING(job_ptr)) {
			/* add the job */
			_add_job_to_res(job_ptr, 0);
		} else if (IS_JOB_SUSPENDED(job_ptr)) {
			/* add the job in a suspended state */
			_add_job_to_res(job_ptr, 2);
		}
	}
	list_iterator_destroy(job_iterator);
	select_state_initializing = false;

	return SLURM_SUCCESS;
}

/* given an "avail" node_bitmap, return a corresponding "avail" core_bitmap */
/* DUPLICATE CODE: see job_test.c */
/* Adding a filter for setting cores based on avail bitmap */
bitstr_t *_make_core_bitmap_filtered(bitstr_t *node_map, int filter)
{
	uint32_t n, c, nodes, size;
	uint32_t coff;

	nodes = bit_size(node_map);
	size = cr_get_coremap_offset(nodes);
	bitstr_t *core_map = bit_alloc(size);
	if (!core_map)
		return NULL;

	if (!filter)
		return core_map;

	nodes = bit_size(node_map);
	for (n = 0; n < nodes; n++) {
		if (bit_test(node_map, n)) {
			c = cr_get_coremap_offset(n);
			coff = cr_get_coremap_offset(n+1);
			while (c < coff) {
				bit_set(core_map, c++);
			}
		}
	}
	return core_map;
}

/* Once here, if core_cnt is NULL, avail_bitmap has nodes not used by any job or
 * reservation */
bitstr_t *_sequential_pick(bitstr_t *avail_bitmap, uint32_t node_cnt,
			   uint32_t *core_cnt, bitstr_t **core_bitmap)
{
	bitstr_t *sp_avail_bitmap;
	char str[300];
	uint32_t cores_per_node = 0, extra_cores_needed = 0;
	bitstr_t *tmpcore;
	int total_core_cnt = 0;

	/* We have these cases here:
	 *	1) Reservation requests using just number of nodes
	 *		- core_cnt is null
	 *	2) Reservations request using number of nodes + number of cores
	 *	3) Reservations request using node list
	 *		- node_cnt is 0
	 *		- core_cnt is null
	 *	4) Reservation request using node list + number of cores list
	 *		- node_cnt is 0
	 */

	if ((node_cnt) && (core_cnt)) {
		total_core_cnt = core_cnt[0];
		cores_per_node = core_cnt[0] / MAX(node_cnt, 1);
		debug2("Reserving %u cores across %d nodes",
			total_core_cnt, node_cnt);
		extra_cores_needed = total_core_cnt -
				     (cores_per_node * node_cnt);
	}
	if ((!node_cnt) && (core_cnt)) {
		int num_nodes = bit_set_count(avail_bitmap);
		int i;
		bit_fmt(str, (sizeof(str) - 1), avail_bitmap);
		debug2("Reserving cores from nodes: %s", str);
		for (i = 0; (i < num_nodes) && core_cnt[i]; i++)
			total_core_cnt += core_cnt[i];
	}

	debug2("Reservations requires %d cores (%u each on %d nodes, plus %u)",
	       total_core_cnt, cores_per_node, node_cnt, extra_cores_needed);

	sp_avail_bitmap = bit_alloc(bit_size(avail_bitmap));
	bit_fmt(str, (sizeof(str) - 1), avail_bitmap);
	bit_fmt(str, (sizeof(str) - 1), sp_avail_bitmap);

	if (core_cnt) { /* Reservation is using partial nodes */
		int node_list_inx = 0;

		debug2("Reservation is using partial nodes");

		/* if not NULL = Cores used by other core based reservations
		 * overlapping in time with this one */
		if (*core_bitmap == NULL) {
			*core_bitmap = _make_core_bitmap_filtered(avail_bitmap,
								  0);
		}
		tmpcore = bit_copy(*core_bitmap);

		bit_not(tmpcore); /* tmpcore contains now current free cores */
		bit_fmt(str, (sizeof(str) - 1), tmpcore);
		debug2("tmpcore contains just current free cores: %s", str);
		bit_and(*core_bitmap, tmpcore);	/* clear core_bitmap */

		while (total_core_cnt) {
			int inx, coff, coff2;
			int i;
			int cores_in_node;
			int local_cores;

			if (node_cnt == 0) {
				cores_per_node = core_cnt[node_list_inx];
				if (cores_per_node == 0)
					break;
			}

			inx = bit_ffs(avail_bitmap);
			if (inx < 0)
				break;
			debug2("Using node %d", inx);

			coff = cr_get_coremap_offset(inx);
			coff2 = cr_get_coremap_offset(inx + 1);
			local_cores = coff2 - coff;

			bit_clear(avail_bitmap, inx);

			if (local_cores < cores_per_node)
				continue;

			cores_in_node = 0;

			/* First let's see in there are enough cores in
			 * this node */
			for (i = 0; i < local_cores; i++) {
				if (bit_test(tmpcore, coff + i))
					cores_in_node++;
			}
			if (cores_in_node < cores_per_node)
				continue;

			debug2("Using node %d (avail: %d, needed: %d)",
				inx, cores_in_node, cores_per_node);

			cores_in_node = 0;
			for (i = 0; i < local_cores; i++) {
				if (bit_test(tmpcore, coff + i)) {
					bit_set(*core_bitmap, coff + i);
					total_core_cnt--;
					cores_in_node++;
					if (cores_in_node > cores_per_node)
						extra_cores_needed--;
					if ((total_core_cnt == 0) ||
					    ((extra_cores_needed == 0) &&
					     (cores_in_node >= cores_per_node)))
						break;
				}
			}

			if (cores_in_node) {
				/* Add this node to the final node bitmap */
				debug2("Reservation using %d cores in node %d",
				       cores_in_node, inx);
				bit_set(sp_avail_bitmap, inx);
			} else {
				debug2("Reservation NOT using node %d", inx);
			}
			node_list_inx++;
		}
		FREE_NULL_BITMAP(tmpcore);

		if (total_core_cnt) {
			info("reservation request can not be satisfied");
			FREE_NULL_BITMAP(sp_avail_bitmap);
			return NULL;
		}

		bit_fmt(str, (sizeof(str) - 1), *core_bitmap);
		info("sequential pick using coremap: %s", str);

	} else { /* Reservation is using full nodes */

		while (node_cnt) {
			int inx;

			inx = bit_ffs(avail_bitmap);
			if (inx < 0)
				break;

			/* Add this node to the final node bitmap */
			bit_set(sp_avail_bitmap, inx);
			node_cnt--;

			/* Clear this node from the initial available bitmap */
			bit_clear(avail_bitmap, inx);
		}

		if (node_cnt) {
			info("reservation request can not be satisfied");
			FREE_NULL_BITMAP(sp_avail_bitmap);
			return NULL;
		}

		bit_fmt(str, (sizeof(str) - 1), sp_avail_bitmap);
		info("sequential pick using nodemap: %s", str);
	}

	return sp_avail_bitmap;
}

bitstr_t *_pick_first_cores(bitstr_t *avail_bitmap, uint32_t node_cnt,
			    uint32_t *core_cnt, bitstr_t **core_bitmap)
{
	bitstr_t *sp_avail_bitmap;
	bitstr_t *tmpcore;
	int inx, jnx, first_node, last_node;
	int node_offset = 0;
	int coff, coff2, local_cores;

	if (!core_cnt || (core_cnt[0] == 0))
		return NULL;

	sp_avail_bitmap = bit_alloc(bit_size(avail_bitmap));

	/* if not NULL = Cores used by other core based reservations
	 * overlapping in time with this one */
	if (*core_bitmap == NULL)
		*core_bitmap = _make_core_bitmap_filtered(avail_bitmap, 0);
	tmpcore = bit_copy(*core_bitmap);
	bit_not(tmpcore); /* tmpcore contains now current free cores */
	bit_and(*core_bitmap, tmpcore);	/* clear core_bitmap */

	first_node = bit_ffs(avail_bitmap);
	if (first_node >= 0)
		last_node  = bit_fls(avail_bitmap);
	else
		last_node = first_node - 1;
	for (inx = first_node; inx <= last_node; inx++) {
		coff = cr_get_coremap_offset(inx);
		coff2 = cr_get_coremap_offset(inx + 1);
		local_cores = coff2 - coff;

		bit_clear(avail_bitmap, inx);
		if (local_cores < core_cnt[node_offset])
			local_cores = -1;
		else
			local_cores = core_cnt[node_offset];
		for (jnx = 0; jnx < local_cores; jnx++) {
			if (!bit_test(tmpcore, coff + jnx))
				break;
			bit_set(*core_bitmap, coff + jnx);
		}
		if (jnx < core_cnt[node_offset])
			continue;
		local_cores = coff2 - coff;
		for (jnx = core_cnt[node_offset]; jnx < local_cores; jnx++) {
			bit_clear(tmpcore, coff + jnx);
		}
		bit_set(sp_avail_bitmap, inx);
		if (core_cnt[++node_offset] == 0)
			break;
	}

	FREE_NULL_BITMAP(tmpcore);
	if (core_cnt[node_offset]) {
		info("reservation request can not be satisfied");
		FREE_NULL_BITMAP(sp_avail_bitmap);
	}

	return sp_avail_bitmap;
}

static int _get_avail_core_in_node(bitstr_t *core_bitmap, int node)
{
	int coff;
	int total_cores;
	int i;
	int avail = 0;

	coff = cr_get_coremap_offset(node);
	total_cores = cr_node_num_cores[node];

	if (!core_bitmap)
		return total_cores;

	for (i = 0; i < total_cores; i++) {
		if (!bit_test(core_bitmap, coff + i))
			avail++;
	}

	return avail;
}

/*
 * select_p_resv_test - Identify the nodes which "best" satisfy a reservation
 *	request. "best" is defined as either single set of consecutive nodes
 *	satisfying the request and leaving the minimum number of unused nodes
 *	OR the fewest number of consecutive node sets
 * IN/OUT avail_bitmap - nodes available for the reservation
 * IN node_cnt - count of required nodes
 * IN core_cnt - count of required cores per node
 * IN/OUT core_bitmap - cores which can not be used for this reservation
 * IN flags - reservation request flags
 * RET - nodes selected for use by the reservation
 */
extern bitstr_t * select_p_resv_test(bitstr_t *avail_bitmap, uint32_t node_cnt,
				     uint32_t *core_cnt, bitstr_t **core_bitmap,
				     uint32_t flags)
{
	bitstr_t **switches_bitmap;		/* nodes on this switch */
	bitstr_t **switches_core_bitmap;	/* cores on this switch */
	int       *switches_cpu_cnt;		/* total CPUs on switch */
	int       *switches_node_cnt;		/* total nodes on switch */
	int       *switches_required;		/* set if has required node */

	bitstr_t  *avail_nodes_bitmap = NULL;	/* nodes on any switch */
	bitstr_t *sp_avail_bitmap;
	int rem_nodes, rem_cores = 0;		/* remaining resources desired */
	int i, j;
	int best_fit_inx, first, last;
	int best_fit_nodes;
	int best_fit_location = 0, best_fit_sufficient;
	bool sufficient;
	int cores_per_node;

	xassert(avail_bitmap);

	if ((flags & RESERVE_FLAG_FIRST_CORES) && core_cnt) {
		return _pick_first_cores(avail_bitmap, node_cnt, core_cnt,
					 core_bitmap);
	}

	/* When reservation includes a nodelist we use _sequential_pick code */
	if (!switch_record_cnt || !switch_record_table || !node_cnt)  {
		return _sequential_pick(avail_bitmap, node_cnt, core_cnt,
					core_bitmap);
	}

	/* Use topology state information */
	if (bit_set_count(avail_bitmap) < node_cnt)
		return avail_nodes_bitmap;

	if (core_cnt && (*core_bitmap == NULL))
		*core_bitmap = _make_core_bitmap_filtered(avail_bitmap, 0);

	rem_nodes = node_cnt;

	/* Assuming symmetric cluster */
	if (core_cnt) {
		rem_cores = core_cnt[0];
		cores_per_node = core_cnt[0] / MAX(node_cnt, 1);
	} else if (cr_node_num_cores)
		cores_per_node = cr_node_num_cores[0];
	else
		cores_per_node = 1;

	/* Construct a set of switch array entries,
	 * use the same indexes as switch_record_table in slurmctld */
	switches_bitmap   = xmalloc(sizeof(bitstr_t *) * switch_record_cnt);
	switches_core_bitmap = xmalloc(sizeof(bitstr_t *) * switch_record_cnt);
	switches_cpu_cnt  = xmalloc(sizeof(int)        * switch_record_cnt);
	switches_node_cnt = xmalloc(sizeof(int)        * switch_record_cnt);
	switches_required = xmalloc(sizeof(int)        * switch_record_cnt);

	for (i=0; i<switch_record_cnt; i++) {
		char str[100];
		switches_bitmap[i] = bit_copy(switch_record_table[i].
						  node_bitmap);
		bit_and(switches_bitmap[i], avail_bitmap);
		switches_node_cnt[i] = bit_set_count(switches_bitmap[i]);

		switches_core_bitmap[i] =
			_make_core_bitmap_filtered(switches_bitmap[i], 1);

		if (*core_bitmap) {
			bit_not(*core_bitmap);
			bit_and(switches_core_bitmap[i], *core_bitmap);
			bit_not(*core_bitmap);
		}
		bit_fmt(str, sizeof(str), switches_core_bitmap[i]);
		debug2("Switch %d can use cores: %s", i, str);

		switches_cpu_cnt[i] = bit_set_count(switches_core_bitmap[i]);

		debug2("switch %d available cores in %d nodes: %d",
		       i, switches_node_cnt[i], switches_cpu_cnt[i]);
	}

	/* Let's check nodes with less avail cores than needed */

	for (j=0; j<switch_record_cnt; j++) {
		first = bit_ffs(switches_bitmap[j]);
		last  = bit_fls(switches_bitmap[j]);
		for (i=first; ((i<=last) && (first>=0)); i++) {
			int c;
			if (!bit_test(switches_bitmap[j], i))
				continue;

			c = _get_avail_core_in_node(*core_bitmap, i);
			if (c < cores_per_node)
				switches_node_cnt[j] -= c;
		}
	}

#if SELECT_DEBUG
	/* Don't compile this, it slows things down too much */
	for (i=0; i<switch_record_cnt; i++) {
		char *node_names = NULL;
		if (switches_node_cnt[i])
			node_names = bitmap2node_name(switches_bitmap[i]);
		debug("switch=%s nodes=%u:%s required:%u speed=%u",
		      switch_record_table[i].name,
		      switches_node_cnt[i], node_names,
		      switches_required[i],
		      switch_record_table[i].link_speed);
		xfree(node_names);
	}
#endif

	/* Determine lowest level switch satifying request with best fit */
	best_fit_inx = -1;
	for (j=0; j<switch_record_cnt; j++) {
		if ((switches_node_cnt[j] < rem_nodes) ||
		    (core_cnt && (switches_cpu_cnt[j] < core_cnt[0])))
			continue;
		if ((best_fit_inx == -1) ||
		    (switch_record_table[j].level <
		     switch_record_table[best_fit_inx].level) ||
		    ((switch_record_table[j].level ==
		      switch_record_table[best_fit_inx].level) &&
		     (switches_node_cnt[j] < switches_node_cnt[best_fit_inx])))
			/* We should use core count by switch here as well */
			best_fit_inx = j;
	}
	if (best_fit_inx == -1) {
		debug("select_p_resv_test: could not find resources for "
		      "reservation");
		goto fini;
	}

	/* Identify usable leafs (within higher switch having best fit) */
	for (j=0; j<switch_record_cnt; j++) {
		if ((switch_record_table[j].level != 0) ||
		    (!bit_super_set(switches_bitmap[j],
				    switches_bitmap[best_fit_inx]))) {
			switches_node_cnt[j] = 0;
		}
	}

	/* Select resources from these leafs on a best-fit basis */
	avail_nodes_bitmap = bit_alloc(node_record_count);
	while (rem_nodes > 0) {
		int avail_cores_in_node;
		best_fit_nodes = best_fit_sufficient = 0;
		for (j=0; j<switch_record_cnt; j++) {
			if (switches_node_cnt[j] == 0)
				continue;
			if (core_cnt) {
				sufficient =
					(switches_node_cnt[j] >= rem_nodes) &&
					(switches_cpu_cnt[j] >= core_cnt[0]);
			} else
				sufficient = switches_node_cnt[j] >= rem_nodes;
			/* If first possibility OR */
			/* first set large enough for request OR */
			/* tightest fit (less resource waste) OR */
			/* nothing yet large enough, but this is biggest */
			if ((best_fit_nodes == 0) ||
			    (sufficient && (best_fit_sufficient == 0)) ||
			    (sufficient &&
			     (switches_node_cnt[j] < best_fit_nodes)) ||
			    ((sufficient == 0) &&
			     (switches_node_cnt[j] > best_fit_nodes))) {
				best_fit_nodes = switches_node_cnt[j];
				best_fit_location = j;
				best_fit_sufficient = sufficient;
			}
		}
		if (best_fit_nodes == 0)
			break;
		/* Use select nodes from this leaf */
		first = bit_ffs(switches_bitmap[best_fit_location]);
		last  = bit_fls(switches_bitmap[best_fit_location]);
		for (i=first; ((i<=last) && (first>=0)); i++) {
			if (!bit_test(switches_bitmap[best_fit_location], i)){
				continue;
			}

			bit_clear(switches_bitmap[best_fit_location], i);
			switches_node_cnt[best_fit_location]--;

			if (bit_test(avail_nodes_bitmap, i)) {
				/* node on multiple leaf switches
				 * and already selected */
				continue;
			}

			if (*core_bitmap) {
				int coff;
				avail_cores_in_node = 0;
				coff = cr_get_coremap_offset(i);
				debug2("Testing node %d, core offset %d",
				       i, coff);
				for (j=0; j<cr_node_num_cores[i]; j++){
					if (!bit_test(*core_bitmap, coff + j))
						avail_cores_in_node++;
				}
				if (avail_cores_in_node < cores_per_node)
					continue;

				debug2("Using node %d with %d cores available",
				       i, avail_cores_in_node);
			}

			bit_set(avail_nodes_bitmap, i);
			if (core_cnt)
			    rem_cores -= cores_per_node;
			if (--rem_nodes <= 0)
				break;
		}
		switches_node_cnt[best_fit_location] = 0;
	}
	if (rem_nodes > 0)	/* insufficient resources */
		FREE_NULL_BITMAP(avail_nodes_bitmap);

fini:	for (i=0; i<switch_record_cnt; i++) {
		FREE_NULL_BITMAP(switches_bitmap[i]);
		FREE_NULL_BITMAP(switches_core_bitmap[i]);
	}

	xfree(switches_bitmap);
	xfree(switches_core_bitmap);
	xfree(switches_cpu_cnt);
	xfree(switches_node_cnt);
	xfree(switches_required);

	if (avail_nodes_bitmap && core_cnt) {
		/* Reservation is using partial nodes */
		//char str[100];
		bitstr_t *exc_core_bitmap = NULL;

		sp_avail_bitmap = bit_alloc(bit_size(avail_bitmap));
		if (*core_bitmap) {
			exc_core_bitmap = *core_bitmap;
			*core_bitmap = bit_alloc(bit_size(exc_core_bitmap));
		}

		cores_per_node = core_cnt[0] / MAX(node_cnt, 1);

		while (core_cnt[0]) {
			uint32_t inx, coff;
			int i;
			int avail_cores_in_node;

			inx = bit_ffs(avail_nodes_bitmap);
			if ((inx < 0) || (inx > bit_size(avail_bitmap)))
				break;

			debug2("Using node inx %d cores_per_node %d "
			       "core_cnt %d", inx, cores_per_node, core_cnt[0]);
			coff = cr_get_coremap_offset(inx);

			/* Clear this node from the initial available bitmap */
			bit_clear(avail_nodes_bitmap, inx);

			if (cr_node_num_cores[inx] < cores_per_node)
				continue;

			avail_cores_in_node = 0;
			for (i = 0; i < cr_node_num_cores[inx]; i++) {
				if (!bit_test(exc_core_bitmap, coff + i)) {
					avail_cores_in_node++;
				}
			}

			debug2("Node %d has %d available cores", inx,
			       avail_cores_in_node);

			if (avail_cores_in_node < cores_per_node)
				continue;

			avail_cores_in_node = 0;
			for (i = 0; i < cr_node_num_cores[inx]; i++) {
				if (!bit_test(exc_core_bitmap, coff + i)) {
					bit_set(*core_bitmap, coff + i);
					core_cnt[0]--;
					avail_cores_in_node++;
				}

				if ((avail_cores_in_node == cores_per_node) ||
				    (core_cnt[0] == 0))
					break;
			}

			/* Add this node to the final node bitmap */
			bit_set(sp_avail_bitmap, inx);

		}
		FREE_NULL_BITMAP(avail_nodes_bitmap);
		FREE_NULL_BITMAP(exc_core_bitmap);

		//bit_fmt(str, (sizeof(str) - 1), *core_bitmap);
		//info("sequential pick using coremap: %s", str);

		if (core_cnt[0]) {
			info("reservation request can not be satisfied");
			FREE_NULL_BITMAP(sp_avail_bitmap);
			return NULL;
		}
		return sp_avail_bitmap;
	}

	return avail_nodes_bitmap;
}

extern void select_p_ba_init(node_info_msg_t *node_info_ptr, bool sanity_check)
{
	return;
}
extern void select_p_ba_fini(void)
{
	return;
}

extern int *select_p_ba_get_dims(void)
{
	return NULL;
}<|MERGE_RESOLUTION|>--- conflicted
+++ resolved
@@ -2048,14 +2048,10 @@
 	if (!job_ptr->details)
 		return EINVAL;
 
-<<<<<<< HEAD
 	if (slurm_get_use_spec_resources() == 0)
 		job_ptr->details->core_spec = (uint16_t) NO_VAL;
 	if ((job_ptr->details->core_spec != (uint16_t) NO_VAL) &&
 	    (job_ptr->details->whole_node == 0)) {
-=======
-	if (job_ptr->details->core_spec && job_ptr->details->whole_node == 0) {
->>>>>>> 69073472
 		info("Setting Exclusive mode for job %u with CoreSpec=%u",
 		      job_ptr->job_id, job_ptr->details->core_spec);
 		job_ptr->details->whole_node = 1;
