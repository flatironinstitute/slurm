--- conflicted
+++ resolved
@@ -1841,18 +1841,12 @@
 		}
 	}
 
-<<<<<<< HEAD
-	/* Remove the running jobs one at a time from exp_node_cr and try
-	 * scheduling the pending job after each one. */
+	/* Remove the running jobs from exp_node_cr and try scheduling the
+	 * pending job after each one (or a few jobs that end close in time). */
 	if ((rc != SLURM_SUCCESS) &&
 	    ((job_ptr->bit_flags & TEST_NOW_ONLY) == 0)) {
-=======
-	/* Remove the running jobs from exp_node_cr and try scheduling the
-	 * pending job after each one (or a few jobs that end close in time). */
-	if (rc != SLURM_SUCCESS) {
 		int time_window = 0;
 		bool more_jobs = true;
->>>>>>> 395b5505
 		list_sort(cr_job_list, _cr_job_list_sort);
 		job_iterator = list_iterator_create(cr_job_list);
 		while (more_jobs) {
