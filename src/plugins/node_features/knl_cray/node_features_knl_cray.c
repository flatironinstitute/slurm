--- conflicted
+++ resolved
@@ -1788,14 +1788,11 @@
 	debug_flag = false;
 	default_mcdram = KNL_CACHE;
 	default_numa = KNL_ALL2ALL;
+	xfree(mc_path);
 	for (i = 0; i < KNL_MCDRAM_CNT; i++)
 		mcdram_pct[i] = -1;
 	mcdram_set = 0;
-<<<<<<< HEAD
 	xfree(numa_cpu_bind);
-=======
-	xfree(mc_path);
->>>>>>> 621266d9
 	xfree(syscfg_path);
 
 	if (slurm_get_debug_flags() & DEBUG_FLAG_NODE_FEATURES)
