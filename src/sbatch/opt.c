--- conflicted
+++ resolved
@@ -1346,20 +1346,13 @@
 		case LONG_OPT_CONT:
 			opt.contiguous = true;
 			break;
-<<<<<<< HEAD
 		case LONG_OPT_EXCLUSIVE:
 			opt.shared = 0;
 			break;
 		case LONG_OPT_CPU_BIND:
-=======
-                case LONG_OPT_EXCLUSIVE:
-                        opt.shared = 0;
-                        break;
-                case LONG_OPT_CPU_BIND:
 			verbose("The --cpu_bind option has been deprecated in "
 				"sbatch, --cpu_bind is for srun only going "
 				"forward.");
->>>>>>> 9ac88dc6
 			if (slurm_verify_cpu_bind(optarg, &opt.cpu_bind,
 						  &opt.cpu_bind_type))
 				exit(error_exit);
