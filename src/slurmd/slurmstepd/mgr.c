/*****************************************************************************\
 *  src/slurmd/slurmstepd/mgr.c - job manager functions for slurmstepd
 *  $Id$
 *****************************************************************************
 *  Copyright (C) 2002-2007 The Regents of the University of California.
 *  Copyright (C) 2008-2009 Lawrence Livermore National Security.
 *  Produced at Lawrence Livermore National Laboratory (cf, DISCLAIMER).
 *  Written by Mark Grondona <mgrondona@llnl.gov>.
 *  CODE-OCEC-09-009. All rights reserved.
 *
 *  This file is part of SLURM, a resource management program.
 *  For details, see <https://computing.llnl.gov/linux/slurm/>.
 *  Please also read the included file: DISCLAIMER.
 *
 *  SLURM is free software; you can redistribute it and/or modify it under
 *  the terms of the GNU General Public License as published by the Free
 *  Software Foundation; either version 2 of the License, or (at your option)
 *  any later version.
 *
 *  In addition, as a special exception, the copyright holders give permission
 *  to link the code of portions of this program with the OpenSSL library under
 *  certain conditions as described in each individual source file, and
 *  distribute linked combinations including the two. You must obey the GNU
 *  General Public License in all respects for all of the code used other than
 *  OpenSSL. If you modify file(s) with this exception, you may extend this
 *  exception to your version of the file(s), but you are not obligated to do
 *  so. If you do not wish to do so, delete this exception statement from your
 *  version.  If you delete this exception statement from all source files in
 *  the program, then also delete it here.
 *
 *  SLURM is distributed in the hope that it will be useful, but WITHOUT ANY
 *  WARRANTY; without even the implied warranty of MERCHANTABILITY or FITNESS
 *  FOR A PARTICULAR PURPOSE.  See the GNU General Public License for more
 *  details.
 *
 *  You should have received a copy of the GNU General Public License along
 *  with SLURM; if not, write to the Free Software Foundation, Inc.,
 *  51 Franklin Street, Fifth Floor, Boston, MA 02110-1301  USA.
\*****************************************************************************/

#if HAVE_CONFIG_H
#  include "config.h"
#endif

#if HAVE_SYS_TYPES_H
#  include <sys/types.h>
#endif

#if HAVE_SYS_PRCTL_H
#  include <sys/prctl.h>
#endif

#ifdef HAVE_AIX
#  undef HAVE_UNSETENV
#  include <sys/checkpnt.h>
#endif
#ifndef HAVE_UNSETENV
#  include "src/common/unsetenv.h"
#endif

#include <sys/wait.h>
#include <sys/stat.h>
#include <sys/param.h>
#include <sys/poll.h>
#include <unistd.h>
#include <pwd.h>
#include <grp.h>
#include <stdio.h>
#include <string.h>
#include <sys/utsname.h>
#include <sys/types.h>
#include <time.h>

#if HAVE_STDLIB_H
#  include <stdlib.h>
#endif

#include "slurm/slurm_errno.h"

#include "src/common/cbuf.h"
#include "src/common/env.h"
#include "src/common/fd.h"
#include "src/common/forward.h"
#include "src/common/hostlist.h"
#include "src/common/log.h"
#include "src/common/mpi.h"
#include "src/common/node_select.h"
#include "src/common/plugstack.h"
#include "src/common/safeopen.h"
#include "src/common/slurm_jobacct_gather.h"
#include "src/common/switch.h"
#include "src/common/util-net.h"
#include "src/common/xmalloc.h"
#include "src/common/xsignal.h"
#include "src/common/xstring.h"

#include "src/slurmd/slurmd/slurmd.h"

#include "src/slurmd/common/setproctitle.h"
#include "src/slurmd/common/proctrack.h"
#include "src/slurmd/common/task_plugin.h"
#include "src/slurmd/common/run_script.h"
#include "src/slurmd/common/reverse_tree.h"
#include "src/slurmd/common/set_oomadj.h"

#include "src/slurmd/slurmstepd/slurmstepd.h"
#include "src/slurmd/slurmstepd/mgr.h"
#include "src/slurmd/slurmstepd/task.h"
#include "src/slurmd/slurmstepd/io.h"
#include "src/slurmd/slurmstepd/pdebug.h"
#include "src/slurmd/slurmstepd/req.h"
#include "src/slurmd/slurmstepd/pam_ses.h"
#include "src/slurmd/slurmstepd/ulimits.h"
#include "src/slurmd/slurmstepd/step_terminate_monitor.h"

#define RETRY_DELAY 15		/* retry every 15 seconds */
#define MAX_RETRY   240		/* retry 240 times (one hour max) */

/*
 *  List of signals to block in this process
 */
static int mgr_sigarray[] = {
	SIGINT,  SIGTERM, SIGTSTP,
	SIGQUIT, SIGPIPE, SIGUSR1,
	SIGUSR2, SIGALRM, SIGHUP, 0
};

struct priv_state {
	uid_t	saved_uid;
	gid_t	saved_gid;
	gid_t *	gid_list;
	int	ngids;
	char	saved_cwd [4096];
};

step_complete_t step_complete = {
	PTHREAD_COND_INITIALIZER,
	PTHREAD_MUTEX_INITIALIZER,
	-1,
	-1,
	-1,
	{},
	-1,
	-1,
	true,
	(bitstr_t *)NULL,
	0,
	NULL
};

typedef struct kill_thread {
	pthread_t thread_id;
	int       secs;
} kill_thread_t;


/*
 * Prototypes
 */

/*
 * Job manager related prototypes
 */
static int  _access(const char *path, int modes, uid_t uid, gid_t gid);
static void _send_launch_failure(launch_tasks_request_msg_t *,
				 slurm_addr_t *, int);
static int  _drain_node(char *reason);
static int  _fork_all_tasks(slurmd_job_t *job);
static int  _become_user(slurmd_job_t *job, struct priv_state *ps);
static void  _set_prio_process (slurmd_job_t *job);
static void _set_job_log_prefix(slurmd_job_t *job);
static int  _setup_normal_io(slurmd_job_t *job);
static int  _drop_privileges(slurmd_job_t *job, bool do_setuid,
			     struct priv_state *state);
static int  _reclaim_privileges(struct priv_state *state);
static void _send_launch_resp(slurmd_job_t *job, int rc);
static int  _slurmd_job_log_init(slurmd_job_t *job);
static void _wait_for_io(slurmd_job_t *job);
static int  _send_exit_msg(slurmd_job_t *job, uint32_t *tid, int n,
			   int status);
static void _wait_for_children_slurmstepd(slurmd_job_t *job);
static int  _send_pending_exit_msgs(slurmd_job_t *job);
static void _send_step_complete_msgs(slurmd_job_t *job);
static void _wait_for_all_tasks(slurmd_job_t *job);
static int  _wait_for_any_task(slurmd_job_t *job, bool waitflag);

static void _setargs(slurmd_job_t *job);

static void _random_sleep(slurmd_job_t *job);
static int  _run_script_as_user(const char *name, const char *path,
				slurmd_job_t *job, int max_wait, char **env);

/*
 * Batch job management prototypes:
 */
static char * _make_batch_dir(slurmd_job_t *job);
static char * _make_batch_script(batch_job_launch_msg_t *msg, char *path);
static int    _send_complete_batch_script_msg(slurmd_job_t *job,
					      int err, int status);

/*
 * Initialize the group list using the list of gids from the slurmd if
 * available.  Otherwise initialize the groups with initgroups().
 */
static int _initgroups(slurmd_job_t *job);


static slurmd_job_t *reattach_job;

/*
 * Launch an job step on the current node
 */
extern slurmd_job_t *
mgr_launch_tasks_setup(launch_tasks_request_msg_t *msg, slurm_addr_t *cli,
		       slurm_addr_t *self)
{
	slurmd_job_t *job = NULL;

	if (!(job = job_create(msg))) {
		/* We want to send back to the slurmd the reason we
		   failed so keep track of it since errno could be
		   reset in _send_launch_failure.
		*/
		int fail = errno;
		_send_launch_failure (msg, cli, errno);
		errno = fail;
		return NULL;
	}

	_set_job_log_prefix(job);

	_setargs(job);

	job->envtp->cli = cli;
	job->envtp->self = self;

	return job;
}

/*
 * Find the maximum task return code
 */
static uint32_t _get_exit_code(slurmd_job_t *job)
{
	int i;
	uint32_t step_rc = NO_VAL;

	for (i = 0; i < job->node_tasks; i++) {
		/* If signalled we only need to check one and then
		 * break out of the loop */
		if(WIFSIGNALED(job->task[i]->estatus)) {
			step_rc = job->task[i]->estatus;
			break;
		}
		step_rc = MAX(step_complete.step_rc, job->task[i]->estatus);
	}
	return step_rc;
}

#ifdef HAVE_CRAY
/*
 * Kludge to better inter-operate with ALPS layer:
 * - CONFIRM method requires the SID of the shell executing the job script,
 * - RELEASE method is more robustly called from stepdmgr.
 *
 * To avoid calling the same select/cray plugin function also in slurmctld,
 * we use the following convention:
 * - only job_id, job_state, alloc_sid, and select_jobinfo set to non-NULL,
 * - batch_flag is 0 (corresponding call in slurmctld uses batch_flag = 1),
 * - job_state set to the unlikely value of 'NO_VAL'.
 */
<<<<<<< HEAD
static int _call_select_plugin_from_stepd(slurmd_job_t *job,
=======
static int _call_select_plugin_from_stepd(slurmd_job_t *job, uint64_t pagg_id,
>>>>>>> 50449e17
					  int (*select_fn)(struct job_record *))
{
	struct job_record fake_job_record = {0};
	int rc;

	fake_job_record.job_id		= job->jobid;
	fake_job_record.job_state	= (uint16_t)NO_VAL;
	fake_job_record.alloc_sid	= getsid(0);
	fake_job_record.select_jobinfo	= select_g_select_jobinfo_alloc();
	select_g_select_jobinfo_set(fake_job_record.select_jobinfo,
				    SELECT_JOBDATA_RESV_ID, &job->resv_id);
<<<<<<< HEAD

	rc = (*select_fn)(&fake_job_record);

	select_g_select_jobinfo_free(fake_job_record.select_jobinfo);
	return rc;
}
=======
	if (pagg_id)
		select_g_select_jobinfo_set(fake_job_record.select_jobinfo,
				    SELECT_JOBDATA_PAGG_ID, &pagg_id);
	rc = (*select_fn)(&fake_job_record);
	select_g_select_jobinfo_free(fake_job_record.select_jobinfo);
	return rc;
}

static int _select_cray_plugin_job_ready(slurmd_job_t *job)
{
	uint64_t pagg_id = slurm_container_find(job->jmgr_pid);

	if (pagg_id == 0) {
		error("no PAGG ID: job service disabled on this host?");
		/*
		 * If this process is not attached to a container, there is no
		 * sense in trying to use the SID as fallback, since the call to
		 * slurm_container_add() in _fork_all_tasks() will fail later.
		 * Hence drain the node until sgi_job returns proper PAGG IDs.
		 */
		return READY_JOB_FATAL;
	}
	return _call_select_plugin_from_stepd(job, pagg_id, select_g_job_ready);
}
>>>>>>> 50449e17
#endif

/*
 * Send batch exit code to slurmctld. Non-zero rc will DRAIN the node.
 */
extern void
batch_finish(slurmd_job_t *job, int rc)
{
	step_complete.step_rc = _get_exit_code(job);

	if (job->argv[0] && (unlink(job->argv[0]) < 0))
		error("unlink(%s): %m", job->argv[0]);
	if (job->batchdir && (rmdir(job->batchdir) < 0))
		error("rmdir(%s): %m",  job->batchdir);
	xfree(job->batchdir);

#ifdef HAVE_CRAY
<<<<<<< HEAD
	(void)_call_select_plugin_from_stepd(job, select_g_job_fini);
=======
	_call_select_plugin_from_stepd(job, 0, select_g_job_fini);
>>>>>>> 50449e17
#endif

	if (job->aborted) {
		if ((job->stepid == NO_VAL) ||
		    (job->stepid == SLURM_BATCH_SCRIPT)) {
			info("step %u.%u abort completed",
			     job->jobid, job->stepid);
		} else
			info("job %u abort completed", job->jobid);
	} else if ((job->stepid == NO_VAL) ||
		   (job->stepid == SLURM_BATCH_SCRIPT)) {
		verbose("job %u completed with slurm_rc = %d, job_rc = %d",
			job->jobid, rc, step_complete.step_rc);
		_send_complete_batch_script_msg(job, rc, job->task[0]->estatus);
	} else {
		_wait_for_children_slurmstepd(job);
		verbose("job %u.%u completed with slurm_rc = %d, job_rc = %d",
			job->jobid, job->stepid, rc, step_complete.step_rc);
		_send_step_complete_msgs(job);
	}
}

/*
 * Launch a batch job script on the current node
 */
slurmd_job_t *
mgr_launch_batch_job_setup(batch_job_launch_msg_t *msg, slurm_addr_t *cli)
{
	slurmd_job_t *job = NULL;

	if (!(job = job_batch_job_create(msg))) {
		error("job_batch_job_create() failed: %m");
		return NULL;
	}

	_set_job_log_prefix(job);

	_setargs(job);

	if ((job->batchdir = _make_batch_dir(job)) == NULL) {
		goto cleanup1;
	}

	xfree(job->argv[0]);

	if ((job->argv[0] = _make_batch_script(msg, job->batchdir)) == NULL) {
		goto cleanup2;
	}

	/* this is the new way of setting environment variables */
	env_array_for_batch_job(&job->env, msg, conf->node_name);

	/* this is the old way of setting environment variables (but
	 * needed) */
	job->envtp->overcommit = msg->overcommit;
	job->envtp->select_jobinfo = msg->select_jobinfo;

	return job;

cleanup2:
	if (job->batchdir && (rmdir(job->batchdir) < 0))
		error("rmdir(%s): %m",  job->batchdir);
	xfree(job->batchdir);

cleanup1:
	error("batch script setup failed for job %u.%u",
	      msg->job_id, msg->step_id);

	if (job->aborted)
		verbose("job %u abort complete", job->jobid);
	else if (msg->step_id == SLURM_BATCH_SCRIPT) {
		_send_complete_batch_script_msg(
			job, ESLURMD_CREATE_BATCH_DIR_ERROR, -1);
	} else
		_send_step_complete_msgs(job);

	return NULL;
}

static void
_set_job_log_prefix(slurmd_job_t *job)
{
	char buf[256];

	if (job->jobid > MAX_NOALLOC_JOBID)
		return;

	if ((job->jobid >= MIN_NOALLOC_JOBID) || (job->stepid == NO_VAL))
		snprintf(buf, sizeof(buf), "[%u]", job->jobid);
	else
		snprintf(buf, sizeof(buf), "[%u.%u]", job->jobid, job->stepid);

	log_set_fpfx(buf);
}

static int
_setup_normal_io(slurmd_job_t *job)
{
	int rc = 0, ii = 0;
	struct priv_state sprivs;

	debug2("Entering _setup_normal_io");

	/*
	 * Temporarily drop permissions, initialize task stdio file
	 * descriptors (which may be connected to files), then
	 * reclaim privileges.
	 */
	if (_drop_privileges(job, true, &sprivs) < 0)
		return ESLURMD_SET_UID_OR_GID_ERROR;

	if (io_init_tasks_stdio(job) != SLURM_SUCCESS) {
		rc = ESLURMD_IO_ERROR;
		goto claim;
	}

	/*
	 * MUST create the initial client object before starting
	 * the IO thread, or we risk losing stdout/err traffic.
	 */
	if (!job->batch) {
		srun_info_t *srun = list_peek(job->sruns);

		/* local id of task that sends to srun, -1 for all tasks,
		   any other value for no tasks */
		int srun_stdout_tasks = -1;
		int srun_stderr_tasks = -1;

		xassert(srun != NULL);

		/* If I/O is labelled with task num, and if a separate file is
		   written per node or per task, the I/O needs to be sent
		   back to the stepd, get a label appended, and written from
		   the stepd rather than sent back to srun or written directly
		   from the node.  When a task has ofname or efname == NULL, it
		   means data gets sent back to the client. */

		if (job->labelio) {
			slurmd_filename_pattern_t outpattern, errpattern;
			bool same = false;
			int file_flags;

			io_find_filename_pattern(job, &outpattern, &errpattern,
						 &same);
			file_flags = io_get_file_flags(job);

			/* Make eio objects to write from the slurmstepd */
			if (outpattern == SLURMD_ALL_UNIQUE) {
				/* Open a separate file per task */
				for (ii = 0; ii < job->node_tasks; ii++) {
					rc = io_create_local_client(
						job->task[ii]->ofname,
						file_flags, job, job->labelio,
						job->task[ii]->id,
						same ? job->task[ii]->id : -2);
					if (rc != SLURM_SUCCESS) {
						error("Could not open output "
						      "file %s: %m",
						      job->task[ii]->ofname);
						rc = ESLURMD_IO_ERROR;
						goto claim;
					}
				}
				srun_stdout_tasks = -2;
				if (same)
					srun_stderr_tasks = -2;
			} else if (outpattern == SLURMD_ALL_SAME) {
				/* Open a file for all tasks */
				rc = io_create_local_client(
					job->task[0]->ofname,
					file_flags, job, job->labelio,
					-1, same ? -1 : -2);
				if (rc != SLURM_SUCCESS) {
					error("Could not open output "
					      "file %s: %m",
					      job->task[0]->ofname);
					rc = ESLURMD_IO_ERROR;
					goto claim;
				}
				srun_stdout_tasks = -2;
				if (same)
					srun_stderr_tasks = -2;
			}

			if (!same) {
				if (errpattern == SLURMD_ALL_UNIQUE) {
					/* Open a separate file per task */
					for (ii = 0; ii < job->node_tasks; ii++) {
						rc = io_create_local_client(
							job->task[ii]->efname,
							file_flags, job,
							job->labelio,
							-2, job->task[ii]->id);
						if (rc != SLURM_SUCCESS) {
							error("Could not "
							      "open error "
							      "file %s: %m",
							      job->task[ii]->
							      efname);
							rc = ESLURMD_IO_ERROR;
							goto claim;
						}
					}
					srun_stderr_tasks = -2;
				} else if (errpattern == SLURMD_ALL_SAME) {
					/* Open a file for all tasks */
					rc = io_create_local_client(
						job->task[0]->efname,
						file_flags, job, job->labelio,
						-2, -1);
					if (rc != SLURM_SUCCESS) {
						error("Could not open error "
						      "file %s: %m",
						      job->task[0]->efname);
						rc = ESLURMD_IO_ERROR;
						goto claim;
					}
					srun_stderr_tasks = -2;
				}
			}
		}

		if(io_initial_client_connect(srun, job, srun_stdout_tasks,
					     srun_stderr_tasks) < 0) {
			rc = ESLURMD_IO_ERROR;
			goto claim;
		}
	}

claim:
	if (_reclaim_privileges(&sprivs) < 0) {
		error("sete{u/g}id(%lu/%lu): %m",
		      (u_long) sprivs.saved_uid, (u_long) sprivs.saved_gid);
	}

	if (!rc && !job->batch) {
		if (io_thread_start(job) < 0)
			rc = ESLURMD_IO_ERROR;
	}

	debug2("Leaving  _setup_normal_io");
	return rc;
}

static int
_setup_user_managed_io(slurmd_job_t *job)
{
	srun_info_t *srun;

	if ((srun = list_peek(job->sruns)) == NULL) {
		error("_setup_user_managed_io: no clients!");
		return SLURM_ERROR;
	}

	return user_managed_io_client_connect(job->node_tasks, srun, job->task);
}

static void
_random_sleep(slurmd_job_t *job)
{
	long int delay = 0;
	long int max   = (3 * job->nnodes);

	srand48((long int) (job->jobid + job->nodeid));

	delay = lrand48() % ( max + 1 );
	debug3("delaying %ldms", delay);
	if (poll(NULL, 0, delay) == -1)
		return;
}

/*
 * Send task exit message for n tasks. tid is the list of _global_
 * task ids that have exited
 */
static int
_send_exit_msg(slurmd_job_t *job, uint32_t *tid, int n, int status)
{
	slurm_msg_t     resp;
	task_exit_msg_t msg;
	ListIterator    i       = NULL;
	srun_info_t    *srun    = NULL;

	debug3("sending task exit msg for %d tasks", n);

	msg.task_id_list	= tid;
	msg.num_tasks		= n;
	msg.return_code		= status;
	msg.job_id		= job->jobid;
	msg.step_id		= job->stepid;
	slurm_msg_t_init(&resp);
	resp.data		= &msg;
	resp.msg_type		= MESSAGE_TASK_EXIT;

	/*
	 *  XXX Hack for TCP timeouts on exit of large, synchronized
	 *  jobs. Delay a random amount if job->nnodes > 100
	 */
	if (job->nnodes > 100)
		_random_sleep(job);

	/*
	 * Notify each srun and sattach.
	 * No message for poe or batch jobs
	 */
	i = list_iterator_create(job->sruns);
	while ((srun = list_next(i))) {
		resp.address = srun->resp_addr;
		if ((resp.address.sin_family == 0) &&
		    (resp.address.sin_port == 0)   &&
		    (resp.address.sin_addr.s_addr == 0))
			continue;	/* no srun or sattach here */
		if (slurm_send_only_node_msg(&resp) != SLURM_SUCCESS)
			verbose("Failed to send MESSAGE_TASK_EXIT: %m");
	}
	list_iterator_destroy(i);

	return SLURM_SUCCESS;
}

static void
_wait_for_children_slurmstepd(slurmd_job_t *job)
{
	int left = 0;
	int rc;
	struct timespec ts = {0, 0};

	pthread_mutex_lock(&step_complete.lock);

	/* wait an extra 3 seconds for every level of tree below this level */
	if (step_complete.children > 0) {
		ts.tv_sec += 3 * (step_complete.max_depth-step_complete.depth);
		ts.tv_sec += time(NULL) + REVERSE_TREE_CHILDREN_TIMEOUT;

		while((left = bit_clear_count(step_complete.bits)) > 0) {
			debug3("Rank %d waiting for %d (of %d) children",
			     step_complete.rank, left, step_complete.children);
			rc = pthread_cond_timedwait(&step_complete.cond,
						    &step_complete.lock, &ts);
			if (rc == ETIMEDOUT) {
				debug2("Rank %d timed out waiting for %d"
				       " (of %d) children", step_complete.rank,
				       left, step_complete.children);
				break;
			}
		}
		if (left == 0) {
			debug2("Rank %d got all children completions",
			       step_complete.rank);
		}
	} else {
		debug2("Rank %d has no children slurmstepd",
		       step_complete.rank);
	}

	step_complete.step_rc = _get_exit_code(job);
	step_complete.wait_children = false;

	pthread_mutex_unlock(&step_complete.lock);
}


/*
 * Send a single step completion message, which represents a single range
 * of complete job step nodes.
 */
/* caller is holding step_complete.lock */
static void
_one_step_complete_msg(slurmd_job_t *job, int first, int last)
{
	slurm_msg_t req;
	step_complete_msg_t msg;
	int rc = -1;
	int retcode;
	int i;
	uint16_t port = 0;
	char ip_buf[16];
	static bool acct_sent = false;

	debug2("_one_step_complete_msg: first=%d, last=%d", first, last);

	memset(&msg, 0, sizeof(step_complete_msg_t));
	msg.job_id = job->jobid;
	msg.job_step_id = job->stepid;
	msg.range_first = first;
	msg.range_last = last;
	msg.step_rc = step_complete.step_rc;
	msg.jobacct = jobacct_gather_g_create(NULL);
	/************* acct stuff ********************/
	if(!acct_sent) {
		jobacct_gather_g_aggregate(step_complete.jobacct, job->jobacct);
		jobacct_gather_g_getinfo(step_complete.jobacct,
					 JOBACCT_DATA_TOTAL, msg.jobacct);
		acct_sent = true;
	}
	/*********************************************/
	slurm_msg_t_init(&req);
	req.msg_type = REQUEST_STEP_COMPLETE;
	req.data = &msg;
	req.address = step_complete.parent_addr;

	/* Do NOT change this check to "step_complete.rank == 0", because
	 * there are odd situations where SlurmUser or root could
	 * craft a launch without a valid credential, and no tree information
	 * can be built with out the hostlist from the credential.
	 */
	if (step_complete.parent_rank == -1) {
		/* this is the base of the tree, its parent is slurmctld */
		debug3("Rank %d sending complete to slurmctld, range %d to %d",
		       step_complete.rank, first, last);
		if (slurm_send_recv_controller_rc_msg(&req, &rc) < 0) {
			slurm_get_ip_str(&step_complete.parent_addr, &port,
					 ip_buf, sizeof(ip_buf));
			error("Rank %d failed sending step completion message"
			      " to slurmctld (parent, %s:%u)",
			      step_complete.rank, ip_buf, port);
		}
		goto finished;
	}

	debug3("Rank %d sending complete to rank %d, range %d to %d",
	       step_complete.rank, step_complete.parent_rank, first, last);
	/* On error, pause then try sending to parent again.
	 * The parent slurmstepd may just not have started yet, because
	 * of the way that the launch message forwarding works.
	 */
	for (i = 0; i < REVERSE_TREE_PARENT_RETRY; i++) {
		if (i)
			sleep(1);
		retcode = slurm_send_recv_rc_msg_only_one(&req, &rc, 0);
		if (retcode == 0 && rc == 0)
			goto finished;
	}
	/* on error AGAIN, send to the slurmctld instead */
	debug3("Rank %d sending complete to slurmctld instead, range %d to %d",
	       step_complete.rank, first, last);
	if (slurm_send_recv_controller_rc_msg(&req, &rc) < 0) {
		slurm_get_ip_str(&step_complete.parent_addr, &port,
				 ip_buf, sizeof(ip_buf));
		error("Rank %d failed sending step completion message"
		      " directly to slurmctld (%s:%u)",
		      step_complete.rank, ip_buf, port);
	}
finished:
	jobacct_gather_g_destroy(msg.jobacct);
}

/* Given a starting bit in the step_complete.bits bitstring, "start",
 * find the next contiguous range of set bits and return the first
 * and last indices of the range in "first" and "last".
 *
 * caller is holding step_complete.lock
 */
static int
_bit_getrange(int start, int size, int *first, int *last)
{
	int i;
	bool found_first = false;

	for (i = start; i < size; i++) {
		if (bit_test(step_complete.bits, i)) {
			if (found_first) {
				*last = i;
				continue;
			} else {
				found_first = true;
				*first = i;
				*last = i;
			}
		} else {
			if (!found_first) {
				continue;
			} else {
				*last = i - 1;
				break;
			}
		}
	}

	if (found_first)
		return 1;
	else
		return 0;
}

/*
 * Send as many step completion messages as necessary to represent
 * all completed nodes in the job step.  There may be nodes that have
 * not yet signalled their completion, so there will be gaps in the
 * completed node bitmap, requiring that more than one message be sent.
 */
static void
_send_step_complete_msgs(slurmd_job_t *job)
{
	int start, size;
	int first=-1, last=-1;
	bool sent_own_comp_msg = false;

	pthread_mutex_lock(&step_complete.lock);
	start = 0;
	size = bit_size(step_complete.bits);

	/* If no children, send message and return early */
	if (size == 0) {
		_one_step_complete_msg(job, step_complete.rank,
				       step_complete.rank);
		pthread_mutex_unlock(&step_complete.lock);
		return;
	}

	while(_bit_getrange(start, size, &first, &last)) {
		/* THIS node is not in the bit string, so we need to prepend
		   the local rank */
		if (start == 0 && first == 0) {
			sent_own_comp_msg = true;
			first = -1;
		}

		_one_step_complete_msg(job, (first + step_complete.rank + 1),
	      			       (last + step_complete.rank + 1));
		start = last + 1;
	}

	if (!sent_own_comp_msg)
		_one_step_complete_msg(job, step_complete.rank,
				       step_complete.rank);

	pthread_mutex_unlock(&step_complete.lock);
}

/* This dummy function is provided so that the checkpoint functions can
 * 	resolve this symbol name (as needed for some of the checkpoint
 *	functions used by slurmctld). */
extern void agent_queue_request(void *dummy)
{
	fatal("Invalid agent_queue_request function call, likely from "
	      "checkpoint plugin");
}

/*
 * Executes the functions of the slurmd job manager process,
 * which runs as root and performs shared memory and interconnect
 * initialization, etc.
 *
 * Returns 0 if job ran and completed successfully.
 * Returns errno if job startup failed. NOTE: This will DRAIN the node.
 */
int
job_manager(slurmd_job_t *job)
{
	int  rc = 0;
	bool io_initialized = false;
	char *ckpt_type = slurm_get_checkpoint_type();

	debug3("Entered job_manager for %u.%u pid=%d",
	       job->jobid, job->stepid, job->jmgr_pid);
	/*
	 * Preload plugins.
	 */
	if ((switch_init() != SLURM_SUCCESS)			||
	    (slurmd_task_init() != SLURM_SUCCESS)		||
	    (slurm_proctrack_init() != SLURM_SUCCESS)		||
	    (checkpoint_init(ckpt_type) != SLURM_SUCCESS)	||
	    (slurm_jobacct_gather_init() != SLURM_SUCCESS)) {
		rc = SLURM_PLUGIN_NAME_INVALID;
		goto fail1;
	}
	if (mpi_hook_slurmstepd_init(&job->env) != SLURM_SUCCESS) {
		rc = SLURM_MPI_PLUGIN_NAME_INVALID;
		goto fail1;
	}

	if (!job->batch &&
	    (interconnect_preinit(job->switch_job) < 0)) {
		rc = ESLURM_INTERCONNECT_FAILURE;
		goto fail1;
	}

#ifdef HAVE_CRAY
<<<<<<< HEAD
	if(_call_select_plugin_from_stepd(job, select_g_job_ready)) {
		error("could not confirm ALPS resId %u", job->resv_id);
		/*
		 * slurmctld knows to interpret this condition to mean that
		 * the ALPS (not the SLURM) reservation failed, tries again.
		 */
		rc = ESLURM_RESERVATION_NOT_USABLE;
=======
	/*
	 * We need to call the proctrack/sgi_job container-create function here
	 * already since the select/cray plugin needs the job container ID in
	 * order to CONFIRM the ALPS reservation.
	 * It is not a good idea to perform this setup in _fork_all_tasks(),
	 * since any transient failure of ALPS (which can happen in practice)
	 * will then set the frontend node to DRAIN.
	 */
	if ((job->cont_id == 0) &&
	    (slurm_container_create(job) != SLURM_SUCCESS)) {
		error("failed to create proctrack/sgi_job container: %m");
		rc = ESLURMD_SETUP_ENVIRONMENT_ERROR;
		goto fail1;
	}

	rc = _select_cray_plugin_job_ready(job);
	if (rc != SLURM_SUCCESS) {
		/*
		 * Transient error: slurmctld knows this condition to mean that
		 * the ALPS (not the SLURM) reservation failed and tries again.
		 */
		if (rc == READY_JOB_ERROR)
			rc = ESLURM_RESERVATION_NOT_USABLE;
		else
			rc = ESLURMD_SETUP_ENVIRONMENT_ERROR;
		error("could not confirm ALPS reservation #%u", job->resv_id);
>>>>>>> 50449e17
		goto fail1;
	}
#endif

#ifdef PR_SET_DUMPABLE
	if (prctl(PR_SET_DUMPABLE, 1) < 0)
		debug ("Unable to set dumpable to 1");
#endif /* PR_SET_DUMPABLE */

	set_umask(job);		/* set umask for stdout/err files */
	if (job->user_managed_io)
		rc = _setup_user_managed_io(job);
	else
		rc = _setup_normal_io(job);
	/*
	 * Initialize log facility to copy errors back to srun
	 */
	if(!rc)
		rc = _slurmd_job_log_init(job);

	if (rc) {
		error("IO setup failed: %m");
		job->task[0]->estatus = 0x0100;
		step_complete.step_rc = 0x0100;
		rc = SLURM_SUCCESS;	/* drains node otherwise */
		goto fail2;
	} else {
		io_initialized = true;
	}

	/* Call interconnect_init() before becoming user */
	if (!job->batch &&
	    (interconnect_init(job->switch_job, job->uid) < 0)) {
		/* error("interconnect_init: %m"); already logged */
		rc = ESLURM_INTERCONNECT_FAILURE;
		io_close_task_fds(job);
		goto fail2;
	}

	/* fork necessary threads for checkpoint */
	if (checkpoint_stepd_prefork(job) != SLURM_SUCCESS) {
		error("Failed checkpoint_stepd_prefork");
		rc = SLURM_FAILURE;
		io_close_task_fds(job);
		goto fail2;
	}

	/* calls pam_setup() and requires pam_finish() if successful */
	if (_fork_all_tasks(job) < 0) {
		debug("_fork_all_tasks failed");
		rc = ESLURMD_EXECVE_FAILED;
		io_close_task_fds(job);
		goto fail2;
	}

	io_close_task_fds(job);

	xsignal_block(mgr_sigarray);
	reattach_job = job;

	job->state = SLURMSTEPD_STEP_RUNNING;

	/* if we are not polling then we need to make sure we get some
	 * information here
	 */
	if(!conf->job_acct_gather_freq)
		jobacct_gather_g_stat_task(0);

	/* Send job launch response with list of pids */
	_send_launch_resp(job, 0);

	_wait_for_all_tasks(job);
	jobacct_gather_g_endpoll();

	job->state = SLURMSTEPD_STEP_ENDING;

	/*
	 * This just cleans up all of the PAM state and errors are logged
	 * below, so there's no need for error handling.
	 */
	pam_finish();

	if (!job->batch &&
	    (interconnect_fini(job->switch_job) < 0)) {
		error("interconnect_fini: %m");
	}

    fail2:
	/*
	 * First call interconnect_postfini() - In at least one case,
	 * this will clean up any straggling processes. If this call
	 * is moved behind wait_for_io(), we may block waiting for IO
	 * on a hung process.
	 *
	 * Make sure all processes in session are dead. On systems
	 * with an IBM Federation switch, all processes must be
	 * terminated before the switch window can be released by
	 * interconnect_postfini().
	 */
	step_terminate_monitor_start(job->jobid, job->stepid);
	if (job->cont_id != 0) {
		slurm_container_signal(job->cont_id, SIGKILL);
		slurm_container_wait(job->cont_id);
	}
	step_terminate_monitor_stop();
	if (!job->batch) {
		if (interconnect_postfini(job->switch_job, job->jmgr_pid,
				job->jobid, job->stepid) < 0)
			error("interconnect_postfini: %m");
	}

	/*
	 * Wait for io thread to complete (if there is one)
	 */
	if (!job->batch && !job->user_managed_io && io_initialized)
		_wait_for_io(job);

	/*
	 * Warn task plugin that the user's step have terminated
	 */
	post_step(job);

	debug2("Before call to spank_fini()");
	if (spank_fini (job)  < 0) {
		error ("spank_fini failed");
	}
	debug2("After call to spank_fini()");

    fail1:
	/* If interactive job startup was abnormal,
	 * be sure to notify client.
	 */
	if (rc != 0) {
		error("job_manager exiting abnormally, rc = %d", rc);
		_send_launch_resp(job, rc);
	}

	if (job->aborted)
		info("job_manager exiting with aborted job");
	else if (!job->batch && (step_complete.rank > -1)) {
		_wait_for_children_slurmstepd(job);
		_send_step_complete_msgs(job);
	}

	xfree(ckpt_type);
	return(rc);
}

static int
_spank_task_privileged(slurmd_job_t *job, int taskid, struct priv_state *sp)
{
	if (_reclaim_privileges(sp) < 0)
		return SLURM_ERROR;

	if (spank_task_privileged (job, taskid) < 0)
		return error("spank_task_init_privileged failed");

	return(_drop_privileges (job, true, sp));
}


/* fork and exec N tasks
 */
static int
_fork_all_tasks(slurmd_job_t *job)
{
	int rc = SLURM_SUCCESS;
	int i;
	int *writefds; /* array of write file descriptors */
	int *readfds; /* array of read file descriptors */
	int fdpair[2];
	struct priv_state sprivs;
	jobacct_id_t jobacct_id;
	char *oom_value;

	xassert(job != NULL);

	if ((job->cont_id == 0) &&
	    (slurm_container_create(job) != SLURM_SUCCESS)) {
		error("slurm_container_create: %m");
		return SLURM_ERROR;
	}

	debug2("Before call to spank_init()");
	if (spank_init (job) < 0) {
		error ("Plugin stack initialization failed.");
		return SLURM_ERROR;
	}
	debug2("After call to spank_init()");

	/*
	 * Pre-allocate a pipe for each of the tasks
	 */
	debug3("num tasks on this node = %d", job->node_tasks);
	writefds = (int *) xmalloc (job->node_tasks * sizeof(int));
	if (!writefds) {
		error("writefds xmalloc failed!");
		return SLURM_ERROR;
	}
	readfds = (int *) xmalloc (job->node_tasks * sizeof(int));
	if (!readfds) {
		error("readfds xmalloc failed!");
		return SLURM_ERROR;
	}


	for (i = 0; i < job->node_tasks; i++) {
		fdpair[0] = -1; fdpair[1] = -1;
		if (pipe (fdpair) < 0) {
			error ("exec_all_tasks: pipe: %m");
			return SLURM_ERROR;
		}
		debug3("New fdpair[0] = %d, fdpair[1] = %d",
		       fdpair[0], fdpair[1]);
		fd_set_close_on_exec(fdpair[0]);
		fd_set_close_on_exec(fdpair[1]);
		readfds[i] = fdpair[0];
		writefds[i] = fdpair[1];
	}

	set_oom_adj(0);	/* the tasks may be killed by OOM */
	if (pre_setuid(job)) {
		error("Failed task affinity setup");
		return SLURM_ERROR;
	}

	/* Temporarily drop effective privileges, except for the euid.
	 * We need to wait until after pam_setup() to drop euid.
	 */
	if (_drop_privileges (job, false, &sprivs) < 0)
		return ESLURMD_SET_UID_OR_GID_ERROR;

	if (pam_setup(job->pwd->pw_name, conf->hostname)
	    != SLURM_SUCCESS){
		error ("error in pam_setup");
		goto fail1;
	}

	if (seteuid (job->pwd->pw_uid) < 0) {
		error ("seteuid: %m");
		goto fail2;
	}

	if (chdir(job->cwd) < 0) {
		error("couldn't chdir to `%s': %m: going to /tmp instead",
		      job->cwd);
		if (chdir("/tmp") < 0) {
			error("couldn't chdir to /tmp either. dying.");
			goto fail2;
		}
	}

	if (spank_user (job) < 0) {
		error("spank_user failed.");
		return SLURM_ERROR;
	}

	/*
	 * Fork all of the task processes.
	 */
	for (i = 0; i < job->node_tasks; i++) {
		char time_stamp[256];
		pid_t pid;
		if ((pid = fork ()) < 0) {
			error("child fork: %m");
			goto fail2;
		} else if (pid == 0)  { /* child */
			int j;

#ifdef HAVE_AIX
			(void) mkcrid(0);
#endif
			/* Close file descriptors not needed by the child */
			for (j = 0; j < job->node_tasks; j++) {
				close(writefds[j]);
				if (j > i)
					close(readfds[j]);
			}
			/* jobacct_gather_g_endpoll();
			 * closing jobacct files here causes deadlock */

			if (conf->propagate_prio)
				_set_prio_process(job);

			/*
			 *  Reclaim privileges and call any plugin hooks
			 *   that may require elevated privs
			 */
			if (_spank_task_privileged(job, i, &sprivs) < 0)
				exit(1);

 			if (_become_user(job, &sprivs) < 0) {
 				error("_become_user failed: %m");
				/* child process, should not return */
				exit(1);
 			}

			/* log_fini(); */ /* note: moved into exec_task() */

			xsignal_unblock(slurmstepd_blocked_signals);

			exec_task(job, i, readfds[i]);
		}

		/*
		 * Parent continues:
		 */

		close(readfds[i]);
		LOG_TIMESTAMP(time_stamp);
		verbose ("task %lu (%lu) started %s",
			(unsigned long) job->task[i]->gtid,
			 (unsigned long) pid, time_stamp);

		job->task[i]->pid = pid;
		if (i == 0)
			job->pgid = pid;
	}

	/*
	 * All tasks are now forked and running as the user, but
	 * will wait for our signal before calling exec.
	 */

	/*
	 * Reclaim privileges
	 */
	if (_reclaim_privileges (&sprivs) < 0) {
		error ("Unable to reclaim privileges");
		/* Don't bother erroring out here */
	}

	if ((oom_value = getenv("SLURMSTEPD_OOM_ADJ"))) {
		int i = atoi(oom_value);
		debug("Setting slurmstepd oom_adj to %d", i);
		set_oom_adj(i);
	}

	if (chdir (sprivs.saved_cwd) < 0) {
		error ("Unable to return to working directory");
	}

	for (i = 0; i < job->node_tasks; i++) {
		/*
		 * Put this task in the step process group
		 * login_tty() must put task zero in its own
		 * session, causing setpgid() to fail, setsid()
		 * has already set its process group as desired
		 */
		if ((job->pty == 0)
		&&  (setpgid (job->task[i]->pid, job->pgid) < 0)) {
			error("Unable to put task %d (pid %d) into "
			      "pgrp %d: %m",
				i,
				job->task[i]->pid,
				job->pgid);
		}

		if (slurm_container_add(job, job->task[i]->pid)
		    == SLURM_ERROR) {
			error("slurm_container_add: %m");
			goto fail1;
		}
		jobacct_id.nodeid = job->nodeid;
		jobacct_id.taskid = job->task[i]->gtid;
		jobacct_gather_g_add_task(job->task[i]->pid,
				   &jobacct_id);

		if (spank_task_post_fork (job, i) < 0) {
			error ("spank task %d post-fork failed", i);
			goto fail1;
		}
	}
	jobacct_gather_g_set_proctrack_container_id(job->cont_id);

	/*
	 * Now it's ok to unblock the tasks, so they may call exec.
	 */
	for (i = 0; i < job->node_tasks; i++) {
		char c = '\0';

		debug3("Unblocking %u.%u task %d, writefd = %d",
		       job->jobid, job->stepid, i, writefds[i]);
		if (write (writefds[i], &c, sizeof (c)) != 1)
			error ("write to unblock task %d failed", i);

		close(writefds[i]);

		/*
		 * Prepare process for attach by parallel debugger
		 * (if specified and able)
		 */
		if (pdebug_trace_process(job, job->task[i]->pid)
				== SLURM_ERROR)
			rc = SLURM_ERROR;
	}
	xfree(writefds);
	xfree(readfds);

	return rc;

fail2:
	_reclaim_privileges (&sprivs);
fail1:
	xfree(writefds);
	xfree(readfds);

	pam_finish();
	return SLURM_ERROR;
}


/*
 * Loop once through tasks looking for all tasks that have exited with
 * the same exit status (and whose statuses have not been sent back to
 * the client) Aggregate these tasks into a single task exit message.
 *
 */
static int
_send_pending_exit_msgs(slurmd_job_t *job)
{
	int  i;
	int  nsent  = 0;
	int  status = 0;
	bool set    = false;
	uint32_t  tid[job->node_tasks];

	/*
	 * Collect all exit codes with the same status into a
	 * single message.
	 */
	for (i = 0; i < job->node_tasks; i++) {
		slurmd_task_info_t *t = job->task[i];

		if (!t->exited || t->esent)
			continue;

		if (!set) {
			status = t->estatus;
			set    = true;
		} else if (status != t->estatus)
			continue;

		tid[nsent++] = t->gtid;
		t->esent = true;
	}

	if (nsent) {
		debug2("Aggregated %d task exit messages", nsent);
		_send_exit_msg(job, tid, nsent, status);
	}

	return nsent;
}

static inline void
_log_task_exit(unsigned long taskid, unsigned long pid, int status)
{
	/*
	 *  Print a nice message to the log describing the task exit status.
	 *
	 *  The final else is there just in case there is ever an exit status
	 *   that isn't WIFEXITED || WIFSIGNALED. We'll probably never reach
	 *   that code, but it is better than dropping a potentially useful
	 *   exit status.
	 */
	if (WIFEXITED(status))
		verbose("task %lu (%lu) exited with exit code %d.",
			taskid, pid, WEXITSTATUS(status));
	else if (WIFSIGNALED(status))
		/* WCOREDUMP isn't available on AIX */
		verbose("task %lu (%lu) exited. Killed by signal %d%s.",
			taskid, pid, WTERMSIG(status),
#ifdef WCOREDUMP
			WCOREDUMP(status) ? " (core dumped)" : ""
#else
			""
#endif
			);
	else
		verbose("task %lu (%lu) exited with status 0x%04x.",
			taskid, pid, status);
}

/*
 * If waitflag is true, perform a blocking wait for a single process
 * and then return.
 *
 * If waitflag is false, do repeated non-blocking waits until
 * there are no more processes to reap (waitpid returns 0).
 *
 * Returns the number of tasks for which a wait3() was successfully
 * performed, or -1 if there are no child tasks.
 */
static int
_wait_for_any_task(slurmd_job_t *job, bool waitflag)
{
	slurmd_task_info_t *t = NULL;
	int status;
	pid_t pid;
	int completed = 0;
	jobacctinfo_t *jobacct = NULL;
	struct rusage rusage;
	do {
		pid = wait3(&status, waitflag ? 0 : WNOHANG, &rusage);
		if (pid == -1) {
			if (errno == ECHILD) {
				debug("No child processes");
				if (completed == 0)
					completed = -1;
				goto done;
			} else if (errno == EINTR) {
				debug("wait3 was interrupted");
				continue;
			} else {
				debug("Unknown errno %d", errno);
				continue;
			}
		} else if (pid == 0) { /* WNOHANG and no pids available */
			goto done;
		}

		/************* acct stuff ********************/
		jobacct = jobacct_gather_g_remove_task(pid);
		if(jobacct) {
			jobacct_gather_g_setinfo(jobacct,
						 JOBACCT_DATA_RUSAGE, &rusage);
			jobacct_gather_g_aggregate(job->jobacct, jobacct);
			jobacct_gather_g_destroy(jobacct);
		}
		/*********************************************/

		if ((t = job_task_info_by_pid(job, pid))) {
			completed++;
			_log_task_exit(t->gtid, pid, status);

			t->exited  = true;
			t->estatus = status;
			job->envtp->env = job->env;
			job->envtp->procid = t->gtid;
			job->envtp->localid = t->id;

			job->envtp->distribution = -1;
			job->envtp->batch_flag = job->batch;
			setup_env(job->envtp, false);
			job->env = job->envtp->env;
			if (job->task_epilog) {
				_run_script_as_user("user task_epilog",
						    job->task_epilog,
						    job, 5, job->env);
			}
			if (conf->task_epilog) {
				char *my_epilog;
				slurm_mutex_lock(&conf->config_mutex);
				my_epilog = xstrdup(conf->task_epilog);
				slurm_mutex_unlock(&conf->config_mutex);
				_run_script_as_user("slurm task_epilog",
						    my_epilog,
						    job, -1, job->env);
				xfree(my_epilog);
			}
			job->envtp->procid = t->id;

			if (spank_task_exit (job, t->id) < 0)
				error ("Unable to spank task %d at exit",
				       t->id);

			post_term(job);
		}

	} while ((pid > 0) && !waitflag);

done:
	return completed;
}

static void
_wait_for_all_tasks(slurmd_job_t *job)
{
	int tasks_left = 0;
	int i;

	for (i = 0; i < job->node_tasks; i++) {
		if (job->task[i]->state < SLURMD_TASK_COMPLETE) {
			tasks_left++;
		}
	}
	if (tasks_left < job->node_tasks)
		verbose("Only %d of %d requested tasks successfully launched",
			tasks_left, job->node_tasks);

	for (i = 0; i < tasks_left; ) {
		int rc;
		rc = _wait_for_any_task(job, true);
		if (rc != -1) {
			i += rc;
			if (i < tasks_left) {
				/* To limit the amount of traffic back
				 * we will sleep a bit to make sure we
				 * have most if not all the tasks
				 * completed before we return */
				usleep(100000);	/* 100 msec */
				rc = _wait_for_any_task(job, false);
				if (rc != -1)
					i += rc;
			}
		}

		while (_send_pending_exit_msgs(job)) {;}
	}
}

static void *_kill_thr(void *args)
{
	kill_thread_t *kt = ( kill_thread_t *) args;
	sleep(kt->secs);
	pthread_kill(kt->thread_id, SIGKILL);
	xfree(kt);
	return NULL;
}

static void _delay_kill_thread(pthread_t thread_id, int secs)
{
	pthread_t kill_id;
	pthread_attr_t attr;
	kill_thread_t *kt = xmalloc(sizeof(kill_thread_t));
	int retries = 0;

	kt->thread_id = thread_id;
	kt->secs = secs;
	slurm_attr_init(&attr);
	pthread_attr_setdetachstate(&attr, PTHREAD_CREATE_DETACHED);
	while (pthread_create(&kill_id, &attr, &_kill_thr, (void *) kt)) {
		error("_delay_kill_thread: pthread_create: %m");
		if (++retries > MAX_RETRIES) {
			error("_delay_kill_thread: Can't create pthread");
			break;
		}
		usleep(10);	/* sleep and again */
	}
	slurm_attr_destroy(&attr);
}

/*
 * Wait for IO
 */
static void
_wait_for_io(slurmd_job_t *job)
{
	debug("Waiting for IO");
	io_close_all(job);

	/*
	 * Wait until IO thread exits or kill it after 300 seconds
	 */
	if (job->ioid) {
		_delay_kill_thread(job->ioid, 300);
		pthread_join(job->ioid, NULL);
	} else
		info("_wait_for_io: ioid==0");

	/* Close any files for stdout/stderr opened by the stepd */
	io_close_local_fds(job);

	return;
}


static char *
_make_batch_dir(slurmd_job_t *job)
{
	char path[MAXPATHLEN];

	if (job->stepid == NO_VAL)
		snprintf(path, 1024, "%s/job%05u", conf->spooldir, job->jobid);
	else {
		snprintf(path, 1024, "%s/job%05u.%05u",
			 conf->spooldir, job->jobid, job->stepid);
	}

	if ((mkdir(path, 0750) < 0) && (errno != EEXIST)) {
		error("mkdir(%s): %m", path);
		if (errno == ENOSPC)
			_drain_node("SlurmdSpoolDir is full");
		goto error;
	}

	if (chown(path, (uid_t) -1, (gid_t) job->pwd->pw_gid) < 0) {
		error("chown(%s): %m", path);
		goto error;
	}

	if (chmod(path, 0750) < 0) {
		error("chmod(%s, 750): %m", path);
		goto error;
	}

	return xstrdup(path);

   error:
	return NULL;
}

static char *
_make_batch_script(batch_job_launch_msg_t *msg, char *path)
{
	FILE *fp = NULL;
	char  script[MAXPATHLEN];

	snprintf(script, 1024, "%s/%s", path, "slurm_script");

  again:
	if ((fp = safeopen(script, "w", SAFEOPEN_CREATE_ONLY)) == NULL) {
		if ((errno != EEXIST) || (unlink(script) < 0))  {
			error("couldn't open `%s': %m", script);
			goto error;
		}
		goto again;
	}

	if (fputs(msg->script, fp) < 0) {
		(void) fclose(fp);
		error("fputs: %m");
		if (errno == ENOSPC)
			_drain_node("SlurmdSpoolDir is full");
		goto error;
	}

	if (fclose(fp) < 0) {
		error("fclose: %m");
	}

	if (chown(script, (uid_t) msg->uid, (gid_t) -1) < 0) {
		error("chown(%s): %m", path);
		goto error;
	}

	if (chmod(script, 0500) < 0) {
		error("chmod: %m");
	}

	return xstrdup(script);

  error:
	(void) unlink(script);
	return NULL;

}

static int _drain_node(char *reason)
{
	slurm_msg_t req_msg;
	update_node_msg_t update_node_msg;

	memset(&update_node_msg, 0, sizeof(update_node_msg_t));
	update_node_msg.node_names = conf->node_name;
	update_node_msg.node_state = NODE_STATE_DRAIN;
	update_node_msg.reason = reason;
	update_node_msg.reason_uid = getuid();
	update_node_msg.weight = NO_VAL;
	slurm_msg_t_init(&req_msg);
	req_msg.msg_type = REQUEST_UPDATE_NODE;
	req_msg.data = &update_node_msg;

	if (slurm_send_only_controller_msg(&req_msg) < 0)
		return SLURM_ERROR;

	return SLURM_SUCCESS;
}

inline static int
_send_launch_resp_msg(slurm_msg_t *resp_msg, uint32_t nnodes)
{
	int rc, retry = 0, max_retry;
	unsigned long delay = 100000;

	max_retry = (nnodes / 1024) + 1;
	while (1) {
		rc = slurm_send_only_node_msg(resp_msg);
		if ((rc == SLURM_SUCCESS) ||
		    (errno != ETIMEDOUT) ||
		    (retry > max_retry))
			break;
		debug3("_send_launch_resp_msg: failed to send msg: %m");
		usleep(delay);
		if (delay < 800000)
			delay *= 2;
		retry ++;
	}
	return rc;
}

static void
_send_launch_failure (launch_tasks_request_msg_t *msg, slurm_addr_t *cli, int rc)
{
	slurm_msg_t resp_msg;
	launch_tasks_response_msg_t resp;
	int nodeid;
	char *name = NULL;

#ifndef HAVE_FRONT_END
	nodeid = nodelist_find(msg->complete_nodelist, conf->node_name);
	name = xstrdup(conf->node_name);
#else
	nodeid = 0;
	name = xstrdup(msg->complete_nodelist);
#endif
	debug ("sending launch failure message: %s", slurm_strerror (rc));

	slurm_msg_t_init(&resp_msg);
	memcpy(&resp_msg.address, cli, sizeof(slurm_addr_t));
	slurm_set_addr(&resp_msg.address,
		       msg->resp_port[nodeid % msg->num_resp_port],
		       NULL);
	resp_msg.data = &resp;
	resp_msg.msg_type = RESPONSE_LAUNCH_TASKS;

	resp.node_name     = name;
	resp.return_code   = rc ? rc : -1;
	resp.count_of_pids = 0;

	if (_send_launch_resp_msg(&resp_msg, msg->nnodes) != SLURM_SUCCESS)
		error("Failed to send RESPONSE_LAUNCH_TASKS: %m");
	xfree(name);
	return;
}

static void
_send_launch_resp(slurmd_job_t *job, int rc)
{
	int i;
	slurm_msg_t resp_msg;
	launch_tasks_response_msg_t resp;
	srun_info_t *srun = list_peek(job->sruns);

	if (job->batch)
		return;

	debug("Sending launch resp rc=%d", rc);

	slurm_msg_t_init(&resp_msg);
	resp_msg.address	= srun->resp_addr;
	resp_msg.data		= &resp;
	resp_msg.msg_type	= RESPONSE_LAUNCH_TASKS;

	resp.node_name		= xstrdup(job->node_name);
	resp.return_code	= rc;
	resp.count_of_pids	= job->node_tasks;

	resp.local_pids = xmalloc(job->node_tasks * sizeof(*resp.local_pids));
	resp.task_ids = xmalloc(job->node_tasks * sizeof(*resp.task_ids));
	for (i = 0; i < job->node_tasks; i++) {
		resp.local_pids[i] = job->task[i]->pid;
		resp.task_ids[i] = job->task[i]->gtid;
	}

	if (_send_launch_resp_msg(&resp_msg, job->nnodes) != SLURM_SUCCESS)
		error("failed to send RESPONSE_LAUNCH_TASKS: %m");

	xfree(resp.local_pids);
	xfree(resp.task_ids);
	xfree(resp.node_name);
}


static int
_send_complete_batch_script_msg(slurmd_job_t *job, int err, int status)
{
	int		rc, i;
	slurm_msg_t	req_msg;
	complete_batch_script_msg_t req;

	req.job_id	= job->jobid;
	req.job_rc      = status;
	req.slurm_rc	= err;
	req.jobacct	= job->jobacct;
	req.node_name	= job->node_name;
	slurm_msg_t_init(&req_msg);
	req_msg.msg_type= REQUEST_COMPLETE_BATCH_SCRIPT;
	req_msg.data	= &req;

	info("sending REQUEST_COMPLETE_BATCH_SCRIPT");

	/* Note: these log messages don't go to slurmd.log from here */
	for (i=0; i<=MAX_RETRY; i++) {
		if (slurm_send_recv_controller_rc_msg(&req_msg, &rc) == 0)
			break;
		info("Retrying job complete RPC for %u.%u",
		     job->jobid, job->stepid);
		sleep(RETRY_DELAY);
	}
	if (i > MAX_RETRY) {
		error("Unable to send job complete message: %m");
		return SLURM_ERROR;
	}

	if ((rc == ESLURM_ALREADY_DONE) || (rc == ESLURM_INVALID_JOB_ID))
		rc = SLURM_SUCCESS;
	if (rc)
		slurm_seterrno_ret(rc);

	return SLURM_SUCCESS;
}


static int
_drop_privileges(slurmd_job_t *job, bool do_setuid, struct priv_state *ps)
{
	ps->saved_uid = getuid();
	ps->saved_gid = getgid();

	if (!getcwd (ps->saved_cwd, sizeof (ps->saved_cwd))) {
		error ("Unable to get current working directory: %m");
		strncpy (ps->saved_cwd, "/tmp", sizeof (ps->saved_cwd));
	}

	ps->ngids = getgroups(0, NULL);

	ps->gid_list = (gid_t *) xmalloc(ps->ngids * sizeof(gid_t));

	if(getgroups(ps->ngids, ps->gid_list) == -1) {
		error("_drop_privileges: couldn't get %d groups: %m",
		      ps->ngids);
		xfree(ps->gid_list);
		return -1;
	}

	/*
	 * No need to drop privileges if we're not running as root
	 */
	if (getuid() != (uid_t) 0)
		return SLURM_SUCCESS;

	if (setegid(job->pwd->pw_gid) < 0) {
		error("setegid: %m");
		return -1;
	}

	if (_initgroups(job) < 0) {
		error("_initgroups: %m");
	}

	if (do_setuid && seteuid(job->pwd->pw_uid) < 0) {
		error("seteuid: %m");
		return -1;
	}

	return SLURM_SUCCESS;
}

static int
_reclaim_privileges(struct priv_state *ps)
{
	/*
	 * No need to reclaim privileges if our uid == pwd->pw_uid
	 */
	if (geteuid() == ps->saved_uid)
		return SLURM_SUCCESS;

	if (seteuid(ps->saved_uid) < 0) {
		error("seteuid: %m");
		return -1;
	}

	if (setegid(ps->saved_gid) < 0) {
		error("setegid: %m");
		return -1;
	}

	setgroups(ps->ngids, ps->gid_list);

	xfree(ps->gid_list);

	return SLURM_SUCCESS;
}


static int
_slurmd_job_log_init(slurmd_job_t *job)
{
	char argv0[64];

	conf->log_opts.buffered = 1;

	/*
	 * Reset stderr logging to user requested level
	 * (Logfile and syslog levels remain the same)
	 *
	 * The maximum stderr log level is LOG_LEVEL_DEBUG3 because
	 * some higher level debug messages are generated in the
	 * stdio code, which would otherwise create more stderr traffic
	 * to srun and therefore more debug messages in an endless loop.
	 */
	conf->log_opts.stderr_level = LOG_LEVEL_ERROR + job->debug;
	if (conf->log_opts.stderr_level > LOG_LEVEL_DEBUG3)
		conf->log_opts.stderr_level = LOG_LEVEL_DEBUG3;

	snprintf(argv0, sizeof(argv0), "slurmd[%s]", conf->node_name);
	/*
	 * reinitialize log
	 */

	log_alter(conf->log_opts, 0, NULL);
	log_set_argv0(argv0);

	/* Connect slurmd stderr to job's stderr */
	if (!job->user_managed_io && job->task != NULL) {
		if (dup2(job->task[0]->stderr_fd, STDERR_FILENO) < 0) {
			error("job_log_init: dup2(stderr): %m");
			return ESLURMD_IO_ERROR;
		}
	}
	verbose("debug level = %d", conf->log_opts.stderr_level);
	return SLURM_SUCCESS;
}


static void
_setargs(slurmd_job_t *job)
{
	if (job->jobid > MAX_NOALLOC_JOBID)
		return;

	if ((job->jobid >= MIN_NOALLOC_JOBID) || (job->stepid == NO_VAL))
		setproctitle("[%u]",    job->jobid);
	else
		setproctitle("[%u.%u]", job->jobid, job->stepid);

	return;
}

/*
 * Set the priority of the job to be the same as the priority of
 * the process that launched the job on the submit node.
 * In support of the "PropagatePrioProcess" config keyword.
 */
static void _set_prio_process (slurmd_job_t *job)
{
	char *env_name = "SLURM_PRIO_PROCESS";
	char *env_val;
	int prio_daemon, prio_process;

	if (!(env_val = getenvp( job->env, env_name ))) {
		error( "Couldn't find %s in environment", env_name );
		prio_process = 0;
	} else {
		/* Users shouldn't get this in their environment */
		unsetenvp( job->env, env_name );
		prio_process = atoi( env_val );
	}

	if (conf->propagate_prio == PROP_PRIO_NICER) {
		prio_daemon = getpriority( PRIO_PROCESS, 0 );
		prio_process = MAX( prio_process, (prio_daemon + 1) );
	}

	if (setpriority( PRIO_PROCESS, 0, prio_process ))
		error( "setpriority(PRIO_PROCESS, %d): %m", prio_process );
	else {
		debug2( "_set_prio_process: setpriority %d succeeded",
			prio_process);
	}
}

static int
_become_user(slurmd_job_t *job, struct priv_state *ps)
{
	/*
	 * First reclaim the effective uid and gid
	 */
	if (geteuid() == ps->saved_uid)
		return SLURM_SUCCESS;

	if (seteuid(ps->saved_uid) < 0) {
		error("_become_user seteuid: %m");
		return SLURM_ERROR;
	}

	if (setegid(ps->saved_gid) < 0) {
		error("_become_user setegid: %m");
		return SLURM_ERROR;
	}

	/*
	 * Now drop real, effective, and saved uid/gid
	 */
	if (setregid(job->pwd->pw_gid, job->pwd->pw_gid) < 0) {
		error("setregid: %m");
		return SLURM_ERROR;
	}

	if (setreuid(job->pwd->pw_uid, job->pwd->pw_uid) < 0) {
		error("setreuid: %m");
		return SLURM_ERROR;
	}

	return SLURM_SUCCESS;
}


static int
_initgroups(slurmd_job_t *job)
{
	int rc;
	char *username;
	gid_t gid;

	if (job->ngids > 0) {
		xassert(job->gids);
		debug2("Using gid list sent by slurmd");
		return setgroups(job->ngids, job->gids);
	}

	username = job->pwd->pw_name;
	gid = job->pwd->pw_gid;
	debug2("Uncached user/gid: %s/%ld", username, (long)gid);
	if ((rc = initgroups(username, gid))) {
		if ((errno == EPERM) && (getuid() != (uid_t) 0)) {
			debug("Error in initgroups(%s, %ld): %m",
				username, (long)gid);
		} else {
			error("Error in initgroups(%s, %ld): %m",
				username, (long)gid);
		}
		return -1;
	}
	return 0;
}

/*
 * Check this user's access rights to a file
 * path IN: pathname of file to test
 * modes IN: desired access
 * uid IN: user ID to access the file
 * gid IN: group ID to access the file
 * RET 0 on success, -1 on failure
 */
static int _access(const char *path, int modes, uid_t uid, gid_t gid)
{
	struct stat buf;
	int f_mode;

	if (stat(path, &buf) != 0)
		return -1;

	if (buf.st_uid == uid)
		f_mode = (buf.st_mode >> 6) & 07;
	else if (buf.st_gid == gid)
		f_mode = (buf.st_mode >> 3) & 07;
	else
		f_mode = buf.st_mode & 07;

	if ((f_mode & modes) == modes)
		return 0;
	return -1;
}

/*
 * Run a script as a specific user, with the specified uid, gid, and
 * extended groups.
 *
 * name IN: class of program (task prolog, task epilog, etc.),
 * path IN: pathname of program to run
 * job IN: slurd job structue, used to get uid, gid, and groups
 * max_wait IN: maximum time to wait in seconds, -1 for no limit
 * env IN: environment variables to use on exec, sets minimal environment
 *	if NULL
 *
 * RET 0 on success, -1 on failure.
 */
int
_run_script_as_user(const char *name, const char *path, slurmd_job_t *job,
		    int max_wait, char **env)
{
	int status, rc, opt;
	pid_t cpid;

	xassert(env);
	if (path == NULL || path[0] == '\0')
		return 0;

	debug("[job %u] attempting to run %s [%s]", job->jobid, name, path);

	if (_access(path, 5, job->pwd->pw_uid, job->pwd->pw_gid) < 0) {
		error("Could not run %s [%s]: access denied", name, path);
		return -1;
	}

	if ((job->cont_id == 0) &&
	    (slurm_container_create(job) != SLURM_SUCCESS))
		error("slurm_container_create: %m");

	if ((cpid = fork()) < 0) {
		error ("executing %s: fork: %m", name);
		return -1;
	}
	if (cpid == 0) {
		struct priv_state sprivs;
		char *argv[2];

		argv[0] = (char *)xstrdup(path);
		argv[1] = NULL;

		if (_drop_privileges(job, true, &sprivs) < 0) {
			error("run_script_as_user _drop_privileges: %m");
			/* child process, should not return */
			exit(127);
		}

		if (_become_user(job, &sprivs) < 0) {
			error("run_script_as_user _become_user failed: %m");
			/* child process, should not return */
			exit(127);
		}

		if(chdir(job->cwd) == -1)
			error("run_script_as_user: couldn't "
			      "change working dir to %s: %m", job->cwd);
#ifdef SETPGRP_TWO_ARGS
		setpgrp(0, 0);
#else
		setpgrp();
#endif
		execve(path, argv, env);
		error("execve(): %m");
		exit(127);
	}

	if (slurm_container_add(job, cpid) != SLURM_SUCCESS)
		error("slurm_container_add: %m");
	if (max_wait < 0)
		opt = 0;
	else
		opt = WNOHANG;

	while (1) {
		rc = waitpid(cpid, &status, opt);
		if (rc < 0) {
			if (errno == EINTR)
				continue;
			error("waidpid: %m");
			status = 0;
			break;
		} else if (rc == 0) {
			sleep(1);
			if ((--max_wait) <= 0) {
				killpg(cpid, SIGKILL);
				opt = 0;
			}
		} else  {
			/* spawned process exited */
			break;
		}
	}
	/* Insure that all child processes get killed, one last time */
	killpg(cpid, SIGKILL);

	return status;
}<|MERGE_RESOLUTION|>--- conflicted
+++ resolved
@@ -269,11 +269,7 @@
  * - batch_flag is 0 (corresponding call in slurmctld uses batch_flag = 1),
  * - job_state set to the unlikely value of 'NO_VAL'.
  */
-<<<<<<< HEAD
-static int _call_select_plugin_from_stepd(slurmd_job_t *job,
-=======
 static int _call_select_plugin_from_stepd(slurmd_job_t *job, uint64_t pagg_id,
->>>>>>> 50449e17
 					  int (*select_fn)(struct job_record *))
 {
 	struct job_record fake_job_record = {0};
@@ -285,14 +281,6 @@
 	fake_job_record.select_jobinfo	= select_g_select_jobinfo_alloc();
 	select_g_select_jobinfo_set(fake_job_record.select_jobinfo,
 				    SELECT_JOBDATA_RESV_ID, &job->resv_id);
-<<<<<<< HEAD
-
-	rc = (*select_fn)(&fake_job_record);
-
-	select_g_select_jobinfo_free(fake_job_record.select_jobinfo);
-	return rc;
-}
-=======
 	if (pagg_id)
 		select_g_select_jobinfo_set(fake_job_record.select_jobinfo,
 				    SELECT_JOBDATA_PAGG_ID, &pagg_id);
@@ -317,7 +305,6 @@
 	}
 	return _call_select_plugin_from_stepd(job, pagg_id, select_g_job_ready);
 }
->>>>>>> 50449e17
 #endif
 
 /*
@@ -335,11 +322,7 @@
 	xfree(job->batchdir);
 
 #ifdef HAVE_CRAY
-<<<<<<< HEAD
-	(void)_call_select_plugin_from_stepd(job, select_g_job_fini);
-=======
 	_call_select_plugin_from_stepd(job, 0, select_g_job_fini);
->>>>>>> 50449e17
 #endif
 
 	if (job->aborted) {
@@ -919,15 +902,6 @@
 	}
 
 #ifdef HAVE_CRAY
-<<<<<<< HEAD
-	if(_call_select_plugin_from_stepd(job, select_g_job_ready)) {
-		error("could not confirm ALPS resId %u", job->resv_id);
-		/*
-		 * slurmctld knows to interpret this condition to mean that
-		 * the ALPS (not the SLURM) reservation failed, tries again.
-		 */
-		rc = ESLURM_RESERVATION_NOT_USABLE;
-=======
 	/*
 	 * We need to call the proctrack/sgi_job container-create function here
 	 * already since the select/cray plugin needs the job container ID in
@@ -954,7 +928,6 @@
 		else
 			rc = ESLURMD_SETUP_ENVIRONMENT_ERROR;
 		error("could not confirm ALPS reservation #%u", job->resv_id);
->>>>>>> 50449e17
 		goto fail1;
 	}
 #endif
