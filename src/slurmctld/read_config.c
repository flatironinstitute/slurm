--- conflicted
+++ resolved
@@ -516,13 +516,8 @@
 		      NODE_RESUME))) {
 			if ((drain_flag == 0) &&
 			    (!IS_NODE_NO_RESPOND(node_ptr)))
-<<<<<<< HEAD
-				make_node_avail(node_ptr->index);
+				make_node_avail(node_ptr);
 			bit_set(up_node_bitmap, node_ptr->index);
-=======
-				make_node_avail(node_ptr);
-			bit_set(up_node_bitmap, i);
->>>>>>> b77e7ead
 		}
 		if (IS_NODE_POWERED_DOWN(node_ptr))
 			bit_set(power_node_bitmap, node_ptr->index);
