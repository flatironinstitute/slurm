/*****************************************************************************\
 * job_scheduler.c - manage the scheduling of pending jobs in priority order
 *	Note there is a global job list (job_list)
 *****************************************************************************
 *  Copyright (C) 2002-2007 The Regents of the University of California.
 *  Copyright (C) 2008-2010 Lawrence Livermore National Security.
 *  Portions Copyright (C) 2010-2016 SchedMD <https://www.schedmd.com>.
 *  Produced at Lawrence Livermore National Laboratory (cf, DISCLAIMER).
 *  Written by Morris Jette <jette1@llnl.gov>
 *  CODE-OCEC-09-009. All rights reserved.
 *
 *  This file is part of SLURM, a resource management program.
 *  For details, see <https://slurm.schedmd.com/>.
 *  Please also read the included file: DISCLAIMER.
 *
 *  SLURM is free software; you can redistribute it and/or modify it under
 *  the terms of the GNU General Public License as published by the Free
 *  Software Foundation; either version 2 of the License, or (at your option)
 *  any later version.
 *
 *  In addition, as a special exception, the copyright holders give permission
 *  to link the code of portions of this program with the OpenSSL library under
 *  certain conditions as described in each individual source file, and
 *  distribute linked combinations including the two. You must obey the GNU
 *  General Public License in all respects for all of the code used other than
 *  OpenSSL. If you modify file(s) with this exception, you may extend this
 *  exception to your version of the file(s), but you are not obligated to do
 *  so. If you do not wish to do so, delete this exception statement from your
 *  version.  If you delete this exception statement from all source files in
 *  the program, then also delete it here.
 *
 *  SLURM is distributed in the hope that it will be useful, but WITHOUT ANY
 *  WARRANTY; without even the implied warranty of MERCHANTABILITY or FITNESS
 *  FOR A PARTICULAR PURPOSE.  See the GNU General Public License for more
 *  details.
 *
 *  You should have received a copy of the GNU General Public License along
 *  with SLURM; if not, write to the Free Software Foundation, Inc.,
 *  51 Franklin Street, Fifth Floor, Boston, MA 02110-1301  USA.
\*****************************************************************************/

#include "config.h"

#include <ctype.h>
#include <errno.h>
#include <poll.h>
#include <signal.h> /* for SIGKILL */
#include <stdio.h>
#include <stdlib.h>
#include <string.h>
#include <unistd.h>

#if HAVE_SYS_PRCTL_H
#  include <sys/prctl.h>
#endif

#include "src/common/assoc_mgr.h"
#include "src/common/env.h"
#include "src/common/gres.h"
#include "src/common/layouts_mgr.h"
#include "src/common/list.h"
#include "src/common/macros.h"
#include "src/common/node_features.h"
#include "src/common/node_select.h"
#include "src/common/power.h"
#include "src/common/slurm_accounting_storage.h"
#include "src/common/slurm_acct_gather.h"
#include "src/common/strlcpy.h"
#include "src/common/parse_time.h"
#include "src/common/timers.h"
#include "src/common/uid.h"
#include "src/common/xassert.h"
#include "src/common/xstring.h"

#include "src/slurmctld/acct_policy.h"
#include "src/slurmctld/agent.h"
#include "src/slurmctld/burst_buffer.h"
#include "src/slurmctld/fed_mgr.h"
#include "src/slurmctld/front_end.h"
#include "src/slurmctld/job_scheduler.h"
#include "src/slurmctld/licenses.h"
#include "src/slurmctld/locks.h"
#include "src/slurmctld/node_scheduler.h"
#include "src/slurmctld/power_save.h"
#include "src/slurmctld/preempt.h"
#include "src/slurmctld/proc_req.h"
#include "src/slurmctld/reservation.h"
#include "src/slurmctld/sched_plugin.h"
#include "src/slurmctld/slurmctld.h"
#include "src/slurmctld/srun_comm.h"
#include "src/slurmctld/state_save.h"
#include "src/slurmctld/powercapping.h"

#define _DEBUG 0
#ifndef CORRESPOND_ARRAY_TASK_CNT
#  define CORRESPOND_ARRAY_TASK_CNT 10
#endif
#define BUILD_TIMEOUT 2000000	/* Max build_job_queue() run time in usec */
#define MAX_FAILED_RESV 10

typedef struct epilog_arg {
	char *epilog_slurmctld;
	uint32_t job_id;
	char **my_env;
} epilog_arg_t;

static char **	_build_env(struct job_record *job_ptr, bool is_epilog);
static void	_depend_list_del(void *dep_ptr);
static void	_feature_list_delete(void *x);
static void	_job_queue_append(List job_queue, struct job_record *job_ptr,
				  struct part_record *part_ptr, uint32_t priority);
static void	_job_queue_rec_del(void *x);
static bool	_job_runnable_test1(struct job_record *job_ptr,
				    bool clear_start);
static bool	_job_runnable_test2(struct job_record *job_ptr,
				    bool check_min_time);
static void *	_run_epilog(void *arg);
static void *	_run_prolog(void *arg);
static bool	_scan_depend(List dependency_list, uint32_t job_id);
static void *	_sched_agent(void *args);
static int	_schedule(uint32_t job_limit);
static int	_valid_feature_list(struct job_record *job_ptr,
				    List feature_list);
static int	_valid_node_feature(char *feature, bool can_reboot);
#ifndef HAVE_FRONT_END
static void *	_wait_boot(void *arg);
#endif
static int	build_queue_timeout = BUILD_TIMEOUT;
static int	save_last_part_update = 0;

static pthread_mutex_t sched_mutex = PTHREAD_MUTEX_INITIALIZER;
static int sched_pend_thread = 0;
static bool sched_running = false;
static struct timeval sched_last = {0, 0};
static uint32_t max_array_size = NO_VAL;
#ifdef HAVE_ALPS_CRAY
static int sched_min_interval = 1000000;
#else
static int sched_min_interval = 0;
#endif

static int bb_array_stage_cnt = 10;
extern diag_stats_t slurmctld_diag_stats;

/*
 * Calculate how busy the system is by figuring out how busy each node is.
 */
static double _get_system_usage()
{
	static double sys_usage_per = 0.0;
	static time_t last_idle_update = 0;
	static uint16_t priority_flags = 0;
	static bool statics_inited = false;

	if (!statics_inited) {
		priority_flags = slurm_get_priority_flags();
		statics_inited = true;
	}

	if (last_idle_update < last_node_update) {
		int    i;
		double alloc_tres = 0;
		double tot_tres   = 0;

		select_g_select_nodeinfo_set_all();

		for (i = 0; i < node_record_count; i++) {
			struct node_record *node_ptr =
				&node_record_table_ptr[i];
			double node_alloc_tres = 0.0;
			double node_tot_tres   = 0.0;

			select_g_select_nodeinfo_get(
				node_ptr->select_nodeinfo,
				SELECT_NODEDATA_TRES_ALLOC_WEIGHTED,
				NODE_STATE_ALLOCATED, &node_alloc_tres);

			node_tot_tres =
				assoc_mgr_tres_weighted(
				node_ptr->tres_cnt,
				node_ptr->config_ptr->tres_weights,
				priority_flags, false);

			alloc_tres += node_alloc_tres;
			tot_tres   += node_tot_tres;
		}
		last_idle_update = last_node_update;

		if (tot_tres)
			sys_usage_per = (alloc_tres / tot_tres) * 100;
	}

	return sys_usage_per;
}

/*
 * _build_user_job_list - build list of jobs for a given user
 *			  and an optional job name
 * IN  user_id - user id
 * IN  job_name - job name constraint
 * RET the job queue
 * NOTE: the caller must call FREE_NULL_LIST() on RET value to free memory
 */
static List _build_user_job_list(uint32_t user_id, char* job_name)
{
	List job_queue;
	ListIterator job_iterator;
	struct job_record *job_ptr = NULL;

	job_queue = list_create(NULL);
	job_iterator = list_iterator_create(job_list);
	while ((job_ptr = (struct job_record *) list_next(job_iterator))) {
		xassert (job_ptr->magic == JOB_MAGIC);
		if (job_ptr->user_id != user_id)
			continue;
		if (job_name && job_ptr->name &&
		    xstrcmp(job_name, job_ptr->name))
			continue;
		list_append(job_queue, job_ptr);
	}
	list_iterator_destroy(job_iterator);

	return job_queue;
}

static void _job_queue_append(List job_queue, struct job_record *job_ptr,
			      struct part_record *part_ptr, uint32_t prio)
{
	job_queue_rec_t *job_queue_rec;

	job_queue_rec = xmalloc(sizeof(job_queue_rec_t));
	job_queue_rec->array_task_id = job_ptr->array_task_id;
	job_queue_rec->job_id   = job_ptr->job_id;
	job_queue_rec->job_ptr  = job_ptr;
	job_queue_rec->part_ptr = part_ptr;
	job_queue_rec->priority = prio;
	list_append(job_queue, job_queue_rec);
}

static void _job_queue_rec_del(void *x)
{
	xfree(x);
}

/* Return true if the job has some step still in a cleaning state, which
 * can happen on a Cray if a job is requeued and the step NHC is still running
 * after the requeued job is eligible to run again */
static uint16_t _is_step_cleaning(struct job_record *job_ptr)
{
	ListIterator step_iterator;
	struct step_record *step_ptr;
	uint16_t cleaning = 0;

	step_iterator = list_iterator_create(job_ptr->step_list);
	while ((step_ptr = (struct step_record *) list_next (step_iterator))) {
		/* Only check if not a pending step */
		if (step_ptr->step_id != SLURM_PENDING_STEP) {
			select_g_select_jobinfo_get(step_ptr->select_jobinfo,
						    SELECT_JOBDATA_CLEANING,
						    &cleaning);
			if (cleaning)
				break;
		}
	}
	list_iterator_destroy(step_iterator);

	return cleaning;
}

/* Job test for ability to run now, excludes partition specific tests */
static bool _job_runnable_test1(struct job_record *job_ptr, bool sched_plugin)
{
	bool job_indepen = false;
	uint16_t cleaning = 0;
	time_t now = time(NULL);

	xassert(job_ptr->magic == JOB_MAGIC);
	if (!IS_JOB_PENDING(job_ptr) || IS_JOB_COMPLETING(job_ptr))
		return false;

	if (job_ptr->fed_details && fed_mgr_is_tracker_only_job(job_ptr))
		return false;

	select_g_select_jobinfo_get(job_ptr->select_jobinfo,
				    SELECT_JOBDATA_CLEANING,
				    &cleaning);
	if (!cleaning)
		cleaning = _is_step_cleaning(job_ptr);
	if (cleaning ||
	    (job_ptr->details && job_ptr->details->prolog_running) ||
	    (job_ptr->step_list && list_count(job_ptr->step_list))) {
		/* Job's been requeued and the
		 * previous run hasn't finished yet */
		job_ptr->state_reason = WAIT_CLEANING;
		xfree(job_ptr->state_desc);
		debug3("sched: JobId=%u. State=PENDING. "
		       "Reason=Cleaning.",
		       job_ptr->job_id);
		return false;
	}

#ifdef HAVE_FRONT_END
	/* At least one front-end node up at this point */
	if (job_ptr->state_reason == WAIT_FRONT_END) {
		job_ptr->state_reason = WAIT_NO_REASON;
		xfree(job_ptr->state_desc);
		last_job_update = now;
	}
#endif

	job_indepen = job_independent(job_ptr, 0);
	if (sched_plugin)
		job_ptr->start_time = (time_t) 0;
	if (job_ptr->priority == 0)	{ /* held */
		if (job_ptr->state_reason != FAIL_BAD_CONSTRAINTS
		    && (job_ptr->state_reason != FAIL_BURST_BUFFER_OP)
		    && (job_ptr->state_reason != WAIT_HELD)
		    && (job_ptr->state_reason != WAIT_HELD_USER)
		    && job_ptr->state_reason != WAIT_MAX_REQUEUE) {
			job_ptr->state_reason = WAIT_HELD;
			xfree(job_ptr->state_desc);
			last_job_update = now;
		}
		debug3("sched: JobId=%u. State=%s. Reason=%s. Priority=%u.",
		       job_ptr->job_id,
		       job_state_string(job_ptr->job_state),
		       job_reason_string(job_ptr->state_reason),
		       job_ptr->priority);
		return false;
	}

	if (!job_indepen &&
	    ((job_ptr->state_reason == WAIT_HELD) ||
	     (job_ptr->state_reason == WAIT_HELD_USER))) {
		/* released behind active dependency? */
		job_ptr->state_reason = WAIT_DEPENDENCY;
		xfree(job_ptr->state_desc);
	}

	if (!job_indepen)	/* can not run now */
		return false;

	return true;
}

/*
 * Job and partition tests for ability to run now
 * IN job_ptr - job to test
 * IN check_min_time - If set, test job's minimum time limit
 *		otherwise test maximum time limit
 */
static bool _job_runnable_test2(struct job_record *job_ptr, bool check_min_time)
{
	int reason;

	reason = job_limits_check(&job_ptr, check_min_time);
	if ((reason != job_ptr->state_reason) &&
	    ((reason != WAIT_NO_REASON) ||
	     (!part_policy_job_runnable_state(job_ptr)))) {
		job_ptr->state_reason = reason;
		xfree(job_ptr->state_desc);
	}
	if (reason != WAIT_NO_REASON)
		return false;
	return true;
}

/* Return the number of micro-seconds between now and argument "tv",
 * Initialize tv to NOW if zero on entry */
static int _delta_tv(struct timeval *tv)
{
	struct timeval now = {0, 0};
	int delta_t;

	if (gettimeofday(&now, NULL))
		return 1;		/* Some error */

	if (tv->tv_sec == 0) {
		tv->tv_sec  = now.tv_sec;
		tv->tv_usec = now.tv_usec;
		return 0;
	}

	delta_t  = (now.tv_sec - tv->tv_sec) * 1000000;
	delta_t += (now.tv_usec - tv->tv_usec);
	return delta_t;
}
/*
 * build_job_queue - build (non-priority ordered) list of pending jobs
 * IN clear_start - if set then clear the start_time for pending jobs,
 *		    true when called from sched/backfill or sched/builtin
 * IN backfill - true if running backfill scheduler, enforce min time limit
 * RET the job queue
 * NOTE: the caller must call FREE_NULL_LIST() on RET value to free memory
 */
extern List build_job_queue(bool clear_start, bool backfill)
{
	static time_t last_log_time = 0;
	List job_queue;
	ListIterator depend_iter, job_iterator, part_iterator;
	struct job_record *job_ptr = NULL, *new_job_ptr;
	struct part_record *part_ptr;
	struct depend_spec *dep_ptr;
	int i, pend_cnt, reason, dep_corr;
	struct timeval start_tv = {0, 0};
	int tested_jobs = 0;
	char jobid_buf[32];
	int job_part_pairs = 0;
	time_t now = time(NULL);

	(void) _delta_tv(&start_tv);
	job_queue = list_create(_job_queue_rec_del);

	/* Create individual job records for job arrays that need burst buffer
	 * staging */
	job_iterator = list_iterator_create(job_list);
	while ((job_ptr = (struct job_record *) list_next(job_iterator))) {
		if (!IS_JOB_PENDING(job_ptr) ||
		    !job_ptr->burst_buffer || !job_ptr->array_recs ||
		    !job_ptr->array_recs->task_id_bitmap ||
		    (job_ptr->array_task_id != NO_VAL))
			continue;
		if ((i = bit_ffs(job_ptr->array_recs->task_id_bitmap)) < 0)
			continue;
		pend_cnt = num_pending_job_array_tasks(job_ptr->array_job_id);
		if (pend_cnt >= bb_array_stage_cnt)
			continue;
		if (job_ptr->array_recs->task_cnt < 1)
			continue;
		if (job_ptr->array_recs->task_cnt == 1) {
			job_ptr->array_task_id = i;
			job_array_post_sched(job_ptr);
			continue;
		}
		job_ptr->array_task_id = i;
		new_job_ptr = job_array_split(job_ptr);
		if (new_job_ptr) {
			debug("%s: Split out %s for burst buffer use", __func__,
			      jobid2fmt(job_ptr, jobid_buf, sizeof(jobid_buf)));
			new_job_ptr->job_state = JOB_PENDING;
			new_job_ptr->start_time = (time_t) 0;
			/* Do NOT clear db_index here, it is handled when
			 * task_id_str is created elsewhere */
			(void) bb_g_job_validate2(job_ptr, NULL);
		} else {
			error("%s: Unable to copy record for %s", __func__,
			      jobid2fmt(job_ptr, jobid_buf, sizeof(jobid_buf)));
		}
	}
	list_iterator_destroy(job_iterator);

	/* Create individual job records for job arrays with
	 * depend_type == SLURM_DEPEND_AFTER_CORRESPOND */
	job_iterator = list_iterator_create(job_list);
	while ((job_ptr = (struct job_record *) list_next(job_iterator))) {
		if (!IS_JOB_PENDING(job_ptr) ||
		    !job_ptr->array_recs ||
		    !job_ptr->array_recs->task_id_bitmap ||
		    (job_ptr->array_task_id != NO_VAL))
			continue;
		if ((i = bit_ffs(job_ptr->array_recs->task_id_bitmap)) < 0)
			continue;
		if ((job_ptr->details == NULL) ||
		    (job_ptr->details->depend_list == NULL) ||
		    (list_count(job_ptr->details->depend_list) == 0))
			continue;
	        depend_iter = list_iterator_create(job_ptr->details->depend_list);
		dep_corr = 0;
	        while ((dep_ptr = list_next(depend_iter))) {
	                if (dep_ptr->depend_type == SLURM_DEPEND_AFTER_CORRESPOND) {
				dep_corr = 1;
				break;
			}
	        }
		if (!dep_corr)
			continue;
		pend_cnt = num_pending_job_array_tasks(job_ptr->array_job_id);
		if (pend_cnt >= CORRESPOND_ARRAY_TASK_CNT)
			continue;
		if (job_ptr->array_recs->task_cnt < 1)
			continue;
		if (job_ptr->array_recs->task_cnt == 1) {
			job_ptr->array_task_id = i;
			job_array_post_sched(job_ptr);
			continue;
		}
		job_ptr->array_task_id = i;
		new_job_ptr = job_array_split(job_ptr);
		if (new_job_ptr) {
			info("%s: Split out %s for SLURM_DEPEND_AFTER_CORRESPOND use",
			      __func__,
			      jobid2fmt(job_ptr, jobid_buf, sizeof(jobid_buf)));
			new_job_ptr->job_state = JOB_PENDING;
			new_job_ptr->start_time = (time_t) 0;
			/* Do NOT clear db_index here, it is handled when
			 * task_id_str is created elsewhere */
		} else {
			error("%s: Unable to copy record for %s", __func__,
			      jobid2fmt(job_ptr, jobid_buf, sizeof(jobid_buf)));
		}
	}
	list_iterator_destroy(job_iterator);

	job_iterator = list_iterator_create(job_list);
	while ((job_ptr = (struct job_record *) list_next(job_iterator))) {
		if (((tested_jobs % 100) == 0) &&
		    (_delta_tv(&start_tv) >= build_queue_timeout)) {
			if (difftime(now, last_log_time) > 600) {
				/* Log at most once every 10 minutes */
				info("%s has run for %d usec, exiting with %d "
				     "of %d jobs tested, %d job-partition "
				     "pairs added",
				     __func__, build_queue_timeout, tested_jobs,
				     list_count(job_list), job_part_pairs);
				last_log_time = now;
			}
			break;
		}
		tested_jobs++;
		job_ptr->preempt_in_progress = false;	/* initialize */
		if (job_ptr->state_reason != WAIT_NO_REASON)
			job_ptr->state_reason_prev = job_ptr->state_reason;
		if (!_job_runnable_test1(job_ptr, clear_start))
			continue;

		if (job_ptr->part_ptr_list) {
			int inx = -1;
			part_iterator = list_iterator_create(
				job_ptr->part_ptr_list);
			while ((part_ptr = (struct part_record *)
				list_next(part_iterator))) {
				job_ptr->part_ptr = part_ptr;
				reason = job_limits_check(&job_ptr, backfill);
				if ((reason != WAIT_NO_REASON) &&
				    (reason != job_ptr->state_reason)) {
					job_ptr->state_reason = reason;
					xfree(job_ptr->state_desc);
					last_job_update = now;
				}
				/* priority_array index matches part_ptr_list
				 * position: increment inx */
				inx++;
				if (reason != WAIT_NO_REASON)
					continue;
				job_part_pairs++;
				if (job_ptr->priority_array) {
					_job_queue_append(job_queue, job_ptr,
							  part_ptr,
							  job_ptr->
							  priority_array[inx]);
				} else {
					_job_queue_append(job_queue, job_ptr,
							  part_ptr,
							  job_ptr->priority);
				}
			}
			list_iterator_destroy(part_iterator);
		} else {
			if (job_ptr->part_ptr == NULL) {
				part_ptr = find_part_record(job_ptr->partition);
				if (part_ptr == NULL) {
					error("Could not find partition %s "
					      "for job %u", job_ptr->partition,
					      job_ptr->job_id);
					continue;
				}
				job_ptr->part_ptr = part_ptr;
				error("partition pointer reset for job %u, "
				      "part %s", job_ptr->job_id,
				      job_ptr->partition);
			}
			if (!_job_runnable_test2(job_ptr, backfill))
				continue;
			job_part_pairs++;
			_job_queue_append(job_queue, job_ptr,
					  job_ptr->part_ptr, job_ptr->priority);
		}
	}
	list_iterator_destroy(job_iterator);

	return job_queue;
}

/*
 * job_is_completing - Determine if jobs are in the process of completing.
 * RET - True of any job is in the process of completing AND
 *	 CompleteWait is configured non-zero
 * NOTE: This function can reduce resource fragmentation, which is a
 * critical issue on Elan interconnect based systems.
 */
extern bool job_is_completing(void)
{
	bool completing = false;
	ListIterator job_iterator;
	struct job_record *job_ptr = NULL;
	uint16_t complete_wait = slurm_get_complete_wait();
	time_t recent;

	if ((job_list == NULL) || (complete_wait == 0))
		return completing;

	recent = time(NULL) - complete_wait;
	job_iterator = list_iterator_create(job_list);
	while ((job_ptr = (struct job_record *) list_next(job_iterator))) {
		if (IS_JOB_COMPLETING(job_ptr) &&
		    (job_ptr->end_time >= recent)) {
			completing = true;
			break;
		}
	}
	list_iterator_destroy(job_iterator);

	return completing;
}

/*
 * set_job_elig_time - set the eligible time for pending jobs once their
 *      dependencies are lifted (in job->details->begin_time)
 */
extern void set_job_elig_time(void)
{
	struct job_record *job_ptr = NULL;
	struct part_record *part_ptr = NULL;
	ListIterator job_iterator;
	slurmctld_lock_t job_write_lock =
<<<<<<< HEAD
		{ READ_LOCK, WRITE_LOCK, WRITE_LOCK, READ_LOCK, NO_LOCK };
=======
		{ READ_LOCK, WRITE_LOCK, WRITE_LOCK, READ_LOCK };
	time_t now = time(NULL);
>>>>>>> 0abbf727
#ifdef HAVE_BG
	static uint16_t cpus_per_node = 0;
	if (!cpus_per_node)
		select_g_alter_node_cnt(SELECT_GET_NODE_CPU_CNT,
					&cpus_per_node);
#endif

	lock_slurmctld(job_write_lock);
	job_iterator = list_iterator_create(job_list);
	while ((job_ptr = (struct job_record *) list_next(job_iterator))) {
		uint32_t job_min_nodes, job_max_nodes;
		uint32_t part_min_nodes, part_max_nodes;
		part_ptr = job_ptr->part_ptr;
		if (!IS_JOB_PENDING(job_ptr))
			continue;
		if (part_ptr == NULL)
			continue;
		if ((job_ptr->details == NULL) ||
		    (job_ptr->details->begin_time > now))
			continue;
		if ((part_ptr->state_up & PARTITION_SCHED) == 0)
			continue;
		if ((job_ptr->time_limit != NO_VAL) &&
		    (job_ptr->time_limit > part_ptr->max_time))
			continue;
#ifdef HAVE_BG
		job_min_nodes = job_ptr->details->min_cpus / cpus_per_node;
		job_max_nodes = job_ptr->details->max_cpus / cpus_per_node;
		part_min_nodes = part_ptr->min_nodes_orig;
		part_max_nodes = part_ptr->max_nodes_orig;
#else
		job_min_nodes = job_ptr->details->min_nodes;
		job_max_nodes = job_ptr->details->max_nodes;
		part_min_nodes = part_ptr->min_nodes;
		part_max_nodes = part_ptr->max_nodes;
#endif
		if ((job_max_nodes != 0) &&
		    ((job_max_nodes < part_min_nodes) ||
		     (job_min_nodes > part_max_nodes)))
			continue;
		/* Job's eligible time is set in job_independent() */
		if (!job_independent(job_ptr, 0))
			continue;
	}
	list_iterator_destroy(job_iterator);
	unlock_slurmctld(job_write_lock);
}

/* Test of part_ptr can still run jobs or if its nodes have
 * already been reserved by higher priority jobs (those in
 * the failed_parts array) */
static bool _failed_partition(struct part_record *part_ptr,
			      struct part_record **failed_parts,
			      int failed_part_cnt)
{
	int i;

	for (i = 0; i < failed_part_cnt; i++) {
		if (failed_parts[i] == part_ptr)
			return true;
	}
	return false;
}

static void _do_diag_stats(long delta_t)
{
	if (delta_t > slurmctld_diag_stats.schedule_cycle_max)
		slurmctld_diag_stats.schedule_cycle_max = delta_t;

	slurmctld_diag_stats.schedule_cycle_sum += delta_t;
	slurmctld_diag_stats.schedule_cycle_last = delta_t;
	slurmctld_diag_stats.schedule_cycle_counter++;
}


/*
 * Given that one batch job just completed, attempt to launch a suitable
 * replacement batch job in a response messge as a REQUEST_BATCH_JOB_LAUNCH
 * message type, alternately send a return code fo SLURM_SUCCESS
 * msg IN - The original message from slurmd
 * fini_job_ptr IN - Pointer to job that just completed and needs replacement
 * RET true if there are pending jobs that might use the resources
 */
extern bool replace_batch_job(slurm_msg_t * msg, void *fini_job, bool locked)
{
	static int select_serial = -1;
	/* Locks: Read config, write job, write node, read partition */
	slurmctld_lock_t job_write_lock =
	    { READ_LOCK, WRITE_LOCK, WRITE_LOCK, READ_LOCK, NO_LOCK };
	struct job_record *job_ptr = NULL;
	struct job_record *fini_job_ptr = (struct job_record *) fini_job;
	struct part_record *part_ptr;
	ListIterator job_iterator = NULL, part_iterator = NULL;
	batch_job_launch_msg_t *launch_msg = NULL;
	bitstr_t *orig_exc_bitmap = NULL;
	bool have_node_bitmaps, pending_jobs = false;
	time_t now, min_age;
	int error_code;

	if (select_serial == -1) {
		if (xstrcmp(slurmctld_conf.select_type, "select/serial"))
			select_serial = 0;
		else
			select_serial = 1;
	}
	if ((select_serial != 1) || (fini_job_ptr == NULL) ||
	    (msg->msg_type != REQUEST_COMPLETE_BATCH_JOB))
		goto send_reply;

	now = time(NULL);
	min_age = now - slurmctld_conf.min_job_age;
	if (!locked)
		lock_slurmctld(job_write_lock);
	if (!fini_job_ptr->job_resrcs ||
	    !fini_job_ptr->job_resrcs->node_bitmap) {
		/* This should never happen, but if it does, avoid using
		 * a bad pointer below. */
		error("job_resrcs empty for job %u", fini_job_ptr->job_id);
		if (!locked)
			unlock_slurmctld(job_write_lock);
		goto send_reply;
	}
	job_iterator = list_iterator_create(job_list);
	while (1) {
		if (job_ptr && part_iterator)
			goto next_part;

		job_ptr = (struct job_record *) list_next(job_iterator);
		if (!job_ptr)
			break;

		if ((job_ptr == fini_job_ptr) ||
		    (job_ptr->priority == 0)  ||
		    (job_ptr->details == NULL) ||
		    !avail_front_end(job_ptr))
			continue;

		if (!IS_JOB_PENDING(job_ptr)) {
			if (IS_JOB_FINISHED(job_ptr)  &&
			    (job_ptr != fini_job_ptr) &&
			    (job_ptr->end_time <= min_age)) {
				/* If we don't have a db_index by now and we
				 * are running with the slurmdbd lets put it on
				 * the list to be handled later when it comes
				 * back up since we won't get another chance.
				 * This is fine because start() doesn't wait
				 * for db_index for a finished job.
				 */
				jobacct_storage_job_start_direct(acct_db_conn,
								 job_ptr);
				list_delete_item(job_iterator);
			}
			continue;
		}

		/* Tests dependencies, begin time and reservations */
		if (!job_independent(job_ptr, 0))
			continue;

		if (job_ptr->part_ptr_list) {
			part_iterator = list_iterator_create(job_ptr->
							     part_ptr_list);
next_part:		part_ptr = (struct part_record *)
				   list_next(part_iterator);
			if (part_ptr) {
				job_ptr->part_ptr = part_ptr;
			} else {
				list_iterator_destroy(part_iterator);
				part_iterator = NULL;
				continue;
			}
		}
		if (job_limits_check(&job_ptr, false) != WAIT_NO_REASON)
			continue;

		/* Test for valid account, QOS and required nodes on each pass */
		if (job_ptr->state_reason == FAIL_ACCOUNT) {
			slurmdb_assoc_rec_t assoc_rec;
			memset(&assoc_rec, 0, sizeof(slurmdb_assoc_rec_t));
			assoc_rec.acct      = job_ptr->account;
			if (job_ptr->part_ptr)
				assoc_rec.partition = job_ptr->part_ptr->name;
			assoc_rec.uid       = job_ptr->user_id;

			if (!assoc_mgr_fill_in_assoc(acct_db_conn, &assoc_rec,
						     accounting_enforce,
						     (slurmdb_assoc_rec_t **)
						     &job_ptr->assoc_ptr,
						     false)) {
				job_ptr->state_reason = WAIT_NO_REASON;
				xfree(job_ptr->state_desc);
				job_ptr->assoc_id = assoc_rec.id;
				last_job_update = now;
			} else {
				continue;
			}
		}
		if (job_ptr->qos_id) {
			slurmdb_assoc_rec_t *assoc_ptr =
				(slurmdb_assoc_rec_t *)job_ptr->assoc_ptr;
			if (assoc_ptr &&
			    !bit_test(assoc_ptr->usage->valid_qos,
				      job_ptr->qos_id) &&
			    !job_ptr->limit_set.qos) {
				info("sched: JobId=%u has invalid QOS",
					job_ptr->job_id);
				xfree(job_ptr->state_desc);
				job_ptr->state_reason = FAIL_QOS;
				last_job_update = now;
				continue;
			} else if (job_ptr->state_reason == FAIL_QOS) {
				xfree(job_ptr->state_desc);
				job_ptr->state_reason = WAIT_NO_REASON;
				last_job_update = now;
			}
		}

		if ((job_ptr->state_reason == WAIT_QOS_JOB_LIMIT)
		    || (job_ptr->state_reason >= WAIT_QOS_GRP_CPU
			&& job_ptr->state_reason <= WAIT_QOS_MAX_NODE_PER_USER)
		    || (job_ptr->state_reason == WAIT_QOS_TIME_LIMIT)) {
			job_ptr->state_reason = WAIT_NO_REASON;
			xfree(job_ptr->state_desc);
			last_job_update = now;
		}

		if ((job_ptr->state_reason == WAIT_NODE_NOT_AVAIL) &&
		    job_ptr->details->req_node_bitmap &&
		    !bit_super_set(job_ptr->details->req_node_bitmap,
				   avail_node_bitmap)) {
			continue;
		}

		if (bit_overlap(avail_node_bitmap,
				job_ptr->part_ptr->node_bitmap) == 0) {
			/* This node DRAIN or DOWN */
			continue;
		}

		if (license_job_test(job_ptr, now) != SLURM_SUCCESS) {
			job_ptr->state_reason = WAIT_LICENSES;
			xfree(job_ptr->state_desc);
			last_job_update = now;
			continue;
		}

		if (assoc_mgr_validate_assoc_id(acct_db_conn,
						job_ptr->assoc_id,
						accounting_enforce)) {
			/* NOTE: This only happens if a user's account is
			 * disabled between when the job was submitted and
			 * the time we consider running it. It should be
			 * very rare. */
			info("sched: JobId=%u has invalid account",
			     job_ptr->job_id);
			last_job_update = now;
			job_ptr->state_reason = FAIL_ACCOUNT;
			xfree(job_ptr->state_desc);
			continue;
		}

		if (job_ptr->details->exc_node_bitmap)
			have_node_bitmaps = true;
		else
			have_node_bitmaps = false;
		if (have_node_bitmaps &&
		    (bit_overlap(job_ptr->details->exc_node_bitmap,
				 fini_job_ptr->job_resrcs->node_bitmap) != 0))
			continue;

		if (!job_ptr->batch_flag) {  /* Can't pull interactive jobs */
			pending_jobs = true;
			break;
		}

		if (have_node_bitmaps)
			orig_exc_bitmap = job_ptr->details->exc_node_bitmap;
		else
			orig_exc_bitmap = NULL;
		job_ptr->details->exc_node_bitmap =
			bit_copy(fini_job_ptr->job_resrcs->node_bitmap);
		bit_not(job_ptr->details->exc_node_bitmap);
		error_code = select_nodes(job_ptr, false, NULL, NULL, NULL);
		bit_free(job_ptr->details->exc_node_bitmap);
		job_ptr->details->exc_node_bitmap = orig_exc_bitmap;
		if (error_code == SLURM_SUCCESS) {
			last_job_update = now;
			info("sched: Allocate JobId=%u Partition=%s NodeList=%s #CPUs=%u",
			     job_ptr->job_id, job_ptr->part_ptr->name,
			     job_ptr->nodes, job_ptr->total_cpus);
			if (!IS_JOB_CONFIGURING(job_ptr)) {
				launch_msg = build_launch_job_msg(job_ptr,
							msg->protocol_version);
			}
		}
		break;
	}
	if (!locked)
		unlock_slurmctld(job_write_lock);
	if (job_iterator)
		list_iterator_destroy(job_iterator);
	if (part_iterator)
		list_iterator_destroy(part_iterator);

send_reply:
	if (launch_msg) {
		if (msg->msg_index && msg->ret_list) {
			slurm_msg_t *resp_msg = xmalloc_nz(sizeof(slurm_msg_t));
			slurm_msg_t_init(resp_msg);

			resp_msg->msg_index = msg->msg_index;
			resp_msg->ret_list = NULL;
			/* The return list here is the list we are sending to
			   the node, so after we attach this message to it set
			   it to NULL to remove it.
			*/
			resp_msg->flags = msg->flags;
			resp_msg->protocol_version = msg->protocol_version;
			resp_msg->address = msg->address;
			resp_msg->msg_type = REQUEST_BATCH_JOB_LAUNCH;
			resp_msg->data = launch_msg;
			list_append(msg->ret_list, resp_msg);
		} else {
			slurm_msg_t response_msg;
			slurm_msg_t_init(&response_msg);
			response_msg.flags = msg->flags;
			response_msg.protocol_version = msg->protocol_version;
			response_msg.address = msg->address;
			response_msg.msg_type = REQUEST_BATCH_JOB_LAUNCH;
			response_msg.data = launch_msg;
			slurm_send_node_msg(msg->conn_fd, &response_msg);
			slurmctld_free_batch_job_launch_msg(launch_msg);
		}
		return false;
	}
	slurm_send_rc_msg(msg, SLURM_SUCCESS);
	return pending_jobs;
}

/* Return true of all partitions have the same priority, otherwise false. */
static bool _all_partition_priorities_same(void)
{
	struct part_record *part_ptr;
	ListIterator iter;
	bool part_priority_set = false;
	uint32_t part_priority = 0;
	bool result = true;

	iter = list_iterator_create(part_list);
	while ((part_ptr = (struct part_record *) list_next(iter))) {
		if (!part_priority_set) {
			part_priority = part_ptr->priority_tier;
			part_priority_set = true;
		} else if (part_priority != part_ptr->priority_tier) {
			result = false;
			break;
		}
	}
	list_iterator_destroy(iter);

	return result;
}

/*
 * schedule - attempt to schedule all pending jobs
 *	pending jobs for each partition will be scheduled in priority
 *	order until a request fails
 * IN job_limit - maximum number of jobs to test now, avoid testing the full
 *		  queue on every job submit (0 means to use the system default,
 *		  SchedulerParameters for default_queue_depth)
 * RET count of jobs scheduled
 * Note: If the scheduler has executed recently, rather than executing again
 *	right away, a thread will be spawned to execute later in an effort
 *	to reduce system overhead.
 * Note: We re-build the queue every time. Jobs can not only be added
 *	or removed from the queue, but have their priority or partition
 *	changed with the update_job RPC. In general nodes will be in priority
 *	order (by submit time), so the sorting should be pretty fast.
 * Note: job_write_lock must be unlocked before calling this.
 */
extern int schedule(uint32_t job_limit)
{
	static int sched_job_limit = -1;
	int job_count = 0;
	struct timeval now;
	long delta_t;

	if (slurmctld_config.scheduling_disabled)
		return 0;

	gettimeofday(&now, NULL);
	if (sched_last.tv_sec == 0) {
		delta_t = sched_min_interval;
	} else if (sched_running) {
		delta_t = 0;
	} else {
		delta_t  = (now.tv_sec  - sched_last.tv_sec) * 1000000;
		delta_t +=  now.tv_usec - sched_last.tv_usec;
	}

	slurm_mutex_lock(&sched_mutex);
	if (sched_job_limit == 0)
		;				/* leave unlimited */
	else if (job_limit == 0)
		sched_job_limit = 0;		/* set unlimited */
	else if (sched_job_limit == -1)
		sched_job_limit = job_limit;	/* set initial value */
	else
		sched_job_limit += job_limit;	/* test more jobs */

	if (delta_t >= sched_min_interval) {
		/* Temporariy set time in the future until we get the real
		 * scheduler completion time */
		sched_last.tv_sec  = now.tv_sec;
		sched_last.tv_usec = now.tv_usec;
		sched_running = true;
		job_limit = sched_job_limit;
		sched_job_limit = -1;
		slurm_mutex_unlock(&sched_mutex);

		job_count = _schedule(job_limit);

		slurm_mutex_lock(&sched_mutex);
		gettimeofday(&now, NULL);
		sched_last.tv_sec  = now.tv_sec;
		sched_last.tv_usec = now.tv_usec;
		sched_running = false;
		slurm_mutex_unlock(&sched_mutex);
	} else if (sched_pend_thread == 0) {
		/* We don't want to run now, but also don't want to defer
		 * this forever, so spawn a thread to run later */
		pthread_attr_t attr_agent;
		pthread_t thread_agent;
		slurm_attr_init(&attr_agent);
		if (pthread_attr_setdetachstate
				(&attr_agent, PTHREAD_CREATE_DETACHED)) {
			error("pthread_attr_setdetachstate error %m");
		}
		if (pthread_create(&thread_agent, &attr_agent, _sched_agent,
				   NULL)) {
			error("pthread_create error %m");
		} else
			sched_pend_thread = 1;
		slurm_attr_destroy(&attr_agent);
		slurm_mutex_unlock(&sched_mutex);
	} else {
		/* Nothing to do, agent already pending */
		slurm_mutex_unlock(&sched_mutex);
	}

	return job_count;
}

/* Thread used to possibly start job scheduler later, if nothing else does */
static void *_sched_agent(void *args)
{
	long delta_t;
	struct timeval now;
	useconds_t usec;
	int job_cnt;

	usec = sched_min_interval / 2;
	usec = MIN(usec, 1000000);
	usec = MAX(usec, 10000);

	/* Keep waiting until scheduler() can really run */
	while (!slurmctld_config.shutdown_time) {
		usleep(usec);
		if (sched_running)
			continue;
		gettimeofday(&now, NULL);
		delta_t  = (now.tv_sec  - sched_last.tv_sec) * 1000000;
		delta_t +=  now.tv_usec - sched_last.tv_usec;
		if (delta_t >= sched_min_interval)
			break;
	}

	job_cnt = schedule(1);
	slurm_mutex_lock(&sched_mutex);
	sched_pend_thread = 0;
	slurm_mutex_unlock(&sched_mutex);
	if (job_cnt) {
		/* jobs were started, save state */
		schedule_node_save();		/* Has own locking */
		schedule_job_save();		/* Has own locking */
	}

	return NULL;
}

/* Determine if job's deadline specification is still valid, kill job if not
 * job_ptr IN - Job to test
 * func IN - function named used for logging, "sched" or "backfill"
 * RET - true of valid, false if invalid and job cancelled
 */
extern bool deadline_ok(struct job_record *job_ptr, char *func)
{
	time_t now;
	char time_str_deadline[32];
	bool fail_job = false;
	time_t inter;

	now = time(NULL);
	if ((job_ptr->time_min) && (job_ptr->time_min != NO_VAL)) {
		inter = now + job_ptr->time_min * 60;
		if (job_ptr->deadline < inter) {
			slurm_make_time_str(&job_ptr->deadline,
					    time_str_deadline,
					    sizeof(time_str_deadline));
			info("%s: JobId %u with time_min %u exceeded deadline "
			     "%s and cancelled ",
			     func, job_ptr->job_id, job_ptr->time_min,
			     time_str_deadline);
			fail_job = true;
		}
	} else if ((job_ptr->time_limit != NO_VAL) &&
		   (job_ptr->time_limit != INFINITE)) {
		inter = now + job_ptr->time_limit * 60;
		if (job_ptr->deadline < inter) {
			slurm_make_time_str(&job_ptr->deadline,
					   time_str_deadline,
					   sizeof(time_str_deadline));
			info("%s: JobId %u with time_limit %u exceeded "
			     "deadline %s and cancelled ",
			     func, job_ptr->job_id, job_ptr->time_limit,
			    time_str_deadline);
			fail_job = true;
		}
	}
	if (fail_job) {
		last_job_update = now;
		job_ptr->job_state = JOB_DEADLINE;
		job_ptr->exit_code = 1;
		job_ptr->state_reason = FAIL_DEADLINE;
		xfree(job_ptr->state_desc);
		job_ptr->start_time = now;
		job_ptr->end_time = now;
		srun_allocate_abort(job_ptr);
		job_completion_logger(job_ptr, false);
		return false;
	}
	return true;
}

static int _schedule(uint32_t job_limit)
{
	ListIterator job_iterator = NULL, part_iterator = NULL;
	List job_queue = NULL;
	int failed_part_cnt = 0, failed_resv_cnt = 0, job_cnt = 0;
	int error_code, i, j, part_cnt, time_limit, pend_time;
	uint32_t job_depth = 0, array_task_id;
	job_queue_rec_t *job_queue_rec;
	struct job_record *job_ptr = NULL;
	struct part_record *part_ptr, **failed_parts = NULL;
	struct part_record *skip_part_ptr = NULL;
	struct slurmctld_resv **failed_resv = NULL;
	bitstr_t *save_avail_node_bitmap;
	struct part_record **sched_part_ptr = NULL;
	int *sched_part_jobs = NULL, bb_wait_cnt = 0;
	/* Locks: Read config, write job, write node, read partition */
	slurmctld_lock_t job_write_lock =
	    { READ_LOCK, WRITE_LOCK, WRITE_LOCK, READ_LOCK, READ_LOCK };
	char jbuf[JBUFSIZ];
	bool is_job_array_head;
#ifdef HAVE_BG
	char *ionodes = NULL;
	char tmp_char[256];
	static bool backfill_sched = false;
#endif
	static time_t sched_update = 0;
	static bool fifo_sched = false;
	static bool assoc_limit_stop = false;
	static int sched_timeout = 0;
	static int sched_max_job_start = 0;
	static int bf_min_age_reserve = 0;
	static uint32_t bf_min_prio_reserve = 0;
	static int def_job_limit = 100;
	static int max_jobs_per_part = 0;
	static int defer_rpc_cnt = 0;
	time_t now, last_job_sched_start, sched_start;
	uint32_t reject_array_job_id = 0;
	struct part_record *reject_array_part = NULL;
	uint16_t reject_state_reason = WAIT_NO_REASON;
	char job_id_buf[32];
	char *unavail_node_str = NULL;
	bool fail_by_part;
	uint32_t deadline_time_limit, save_time_limit;
#if HAVE_SYS_PRCTL_H
	char get_name[16];
#endif
	DEF_TIMERS;

	if (slurmctld_config.shutdown_time)
		return 0;

#if HAVE_SYS_PRCTL_H
	if (prctl(PR_GET_NAME, get_name, NULL, NULL, NULL) < 0) {
		error("%s: cannot get my name %m", __func__);
		strlcpy(get_name, "slurmctld", sizeof(get_name));
	}
	if (prctl(PR_SET_NAME, "sched", NULL, NULL, NULL) < 0) {
		error("%s: cannot set my name to %s %m", __func__, "sched");
	}
#endif

	if (sched_update != slurmctld_conf.last_update) {
		char *sched_params, *tmp_ptr;
		char *sched_type = slurm_get_sched_type();
		char *prio_type = slurm_get_priority_type();
#ifdef HAVE_BG
		/* On BlueGene, do FIFO only with sched/backfill */
		if (xstrcmp(sched_type, "sched/backfill") == 0)
			backfill_sched = true;
#endif
		if ((xstrcmp(sched_type, "sched/builtin") == 0) &&
		    (xstrcmp(prio_type, "priority/basic") == 0) &&
		    _all_partition_priorities_same())
			fifo_sched = true;
		else
			fifo_sched = false;
		xfree(sched_type);
		xfree(prio_type);

		sched_params = slurm_get_sched_params();

		if (sched_params &&
		    (strstr(sched_params, "assoc_limit_stop")))
			assoc_limit_stop = true;
		else
			assoc_limit_stop = false;

		if (sched_params &&
		    (tmp_ptr=strstr(sched_params, "batch_sched_delay="))) {
			batch_sched_delay = atoi(tmp_ptr + 18);
			if (batch_sched_delay < 0) {
				error("Invalid batch_sched_delay: %d",
				      batch_sched_delay);
				batch_sched_delay = 3;
			}
		} else {
			batch_sched_delay = 3;
		}

		bb_array_stage_cnt = 10;
		if (sched_params &&
		    (tmp_ptr = strstr(sched_params, "bb_array_stage_cnt="))) {
			int task_cnt = atoi(tmp_ptr + 19);
			if (task_cnt > 0)
				bb_array_stage_cnt = task_cnt;
		}

		bf_min_age_reserve = 0;
		if (sched_params &&
		    (tmp_ptr = strstr(sched_params, "bf_min_age_reserve="))) {
			int min_age = atoi(tmp_ptr + 19);
			if (min_age > 0)
				bf_min_age_reserve = min_age;
		}

		bf_min_prio_reserve = 0;
		if (sched_params &&
		    (tmp_ptr = strstr(sched_params, "bf_min_prio_reserve="))) {
			int64_t min_prio = (int64_t) atoll(tmp_ptr + 20);
			if (min_prio > 0)
				bf_min_prio_reserve = (uint32_t) min_prio;
		}

		if (sched_params &&
		    (tmp_ptr = strstr(sched_params, "build_queue_timeout="))) {
			build_queue_timeout = atoi(tmp_ptr + 20);
			if (build_queue_timeout < 100) {
				error("Invalid build_queue_time: %d",
				      build_queue_timeout);
				build_queue_timeout = BUILD_TIMEOUT;
			}
		} else {
			build_queue_timeout = BUILD_TIMEOUT;
		}

		if (sched_params &&
		    (tmp_ptr = strstr(sched_params, "default_queue_depth="))) {
			def_job_limit = atoi(tmp_ptr + 20);
			if (def_job_limit < 0) {
				error("ignoring SchedulerParameters: "
				      "default_queue_depth value of %d",
				      def_job_limit);
				def_job_limit = 100;
			}
		} else {
			def_job_limit = 100;
		}

		if (sched_params &&
		    (tmp_ptr = strstr(sched_params, "partition_job_depth="))) {
			max_jobs_per_part = atoi(tmp_ptr + 20);
			if (max_jobs_per_part < 0) {
				error("ignoring SchedulerParameters: "
				      "partition_job_depth value of %d",
				      max_jobs_per_part);
				max_jobs_per_part = 0;
			}
		} else {
			max_jobs_per_part = 0;
		}

		if (sched_params &&
		    (tmp_ptr = strstr(sched_params, "max_rpc_cnt=")))
			defer_rpc_cnt = atoi(tmp_ptr + 12);
		else if (sched_params &&
			 (tmp_ptr = strstr(sched_params, "max_rpc_count=")))
			defer_rpc_cnt = atoi(tmp_ptr + 14);
		else
			defer_rpc_cnt = 0;
		if (defer_rpc_cnt < 0) {
			error("Invalid max_rpc_cnt: %d", defer_rpc_cnt);
			defer_rpc_cnt = 0;
		}

		time_limit = slurm_get_msg_timeout() / 2;
		if (sched_params &&
		    (tmp_ptr = strstr(sched_params, "max_sched_time="))) {
			sched_timeout = atoi(tmp_ptr + 15);
			if ((sched_timeout <= 0) ||
			    (sched_timeout > time_limit)) {
				error("Invalid max_sched_time: %d",
				      sched_timeout);
				sched_timeout = 0;
			}
		} else {
			sched_timeout = 0;
		}
		if (sched_timeout == 0) {
			sched_timeout = MAX(time_limit, 1);
			sched_timeout = MIN(sched_timeout, 2);
		}

		if (sched_params &&
		    (tmp_ptr = strstr(sched_params, "sched_interval="))) {
			sched_interval = atoi(tmp_ptr + 15);
			if (sched_interval < 0) {
				error("Invalid sched_interval: %d",
				      sched_interval);
				sched_interval = 60;
			}
		} else {
			sched_interval = 60;
		}

		if (sched_params &&
		    (tmp_ptr=strstr(sched_params, "sched_min_interval="))) {
			i = atoi(tmp_ptr + 19);
			if (i < 0)
				error("Invalid sched_min_interval: %d", i);
			else
				sched_min_interval = i;
		}

		if (sched_params &&
		    (tmp_ptr = strstr(sched_params, "sched_max_job_start="))) {
			sched_max_job_start = atoi(tmp_ptr + 20);
			if (sched_max_job_start < 0) {
				error("Invalid sched_max_job_start: %d",
				      sched_max_job_start);
				sched_max_job_start = 0;
			}
		} else {
			sched_max_job_start = 0;
		}

		xfree(sched_params);
		sched_update = slurmctld_conf.last_update;
		info("SchedulerParameters=default_queue_depth=%d,"
		     "max_rpc_cnt=%d,max_sched_time=%d,partition_job_depth=%d,"
		     "sched_max_job_start=%d,sched_min_interval=%d",
		     def_job_limit, defer_rpc_cnt, sched_timeout,
		     max_jobs_per_part, sched_max_job_start,
		     sched_min_interval);
	}

	if ((defer_rpc_cnt > 0) &&
	    (slurmctld_config.server_thread_count >= defer_rpc_cnt)) {
		debug("sched: schedule() returning, too many RPCs");
		goto out;
	}

	if (job_limit == 0)
		job_limit = def_job_limit;

	lock_slurmctld(job_write_lock);
	now = time(NULL);
	sched_start = now;
	last_job_sched_start = now;
	START_TIMER;
	if (!avail_front_end(NULL)) {
		ListIterator job_iterator = list_iterator_create(job_list);
		while ((job_ptr = (struct job_record *)
				list_next(job_iterator))) {
			if (!IS_JOB_PENDING(job_ptr))
				continue;
			if ((job_ptr->state_reason != WAIT_NO_REASON) &&
			    (job_ptr->state_reason != WAIT_RESOURCES) &&
			    (job_ptr->state_reason != WAIT_POWER_NOT_AVAIL) &&
			    (job_ptr->state_reason != WAIT_POWER_RESERVED) &&
			    (job_ptr->state_reason != WAIT_NODE_NOT_AVAIL))
				continue;
			job_ptr->state_reason = WAIT_FRONT_END;
		}
		list_iterator_destroy(job_iterator);

		unlock_slurmctld(job_write_lock);
		debug("sched: schedule() returning, no front end nodes are "
		      "available");
		goto out;
	}
	/* Avoid resource fragmentation if important */
	if (job_is_completing()) {
		unlock_slurmctld(job_write_lock);
		debug("sched: schedule() returning, some job is still "
		      "completing");
		goto out;
	}

#ifdef HAVE_ALPS_CRAY
	/*
	 * Run a Basil Inventory immediately before scheduling, to avoid
	 * race conditions caused by ALPS node state change (caused e.g.
	 * by the node health checker).
	 * This relies on the above write lock for the node state.
	 */
	if (select_g_update_block(NULL)) {
		unlock_slurmctld(job_write_lock);
		debug4("sched: not scheduling due to ALPS");
		goto out;
	}
#endif

	part_cnt = list_count(part_list);
	failed_parts = xmalloc(sizeof(struct part_record *) * part_cnt);
	failed_resv = xmalloc(sizeof(struct slurmctld_resv*) * MAX_FAILED_RESV);
	save_avail_node_bitmap = bit_copy(avail_node_bitmap);
	bit_not(avail_node_bitmap);
	unavail_node_str = bitmap2node_name(avail_node_bitmap);
	bit_not(avail_node_bitmap);
	bit_not(booting_node_bitmap);
	bit_and(avail_node_bitmap, booting_node_bitmap);
	bit_not(booting_node_bitmap);

	if (max_jobs_per_part) {
		ListIterator part_iterator;
		sched_part_ptr  = xmalloc(sizeof(struct part_record *) *
					  part_cnt);
		sched_part_jobs = xmalloc(sizeof(int) * part_cnt);
		part_iterator = list_iterator_create(part_list);
		i = 0;
		while ((part_ptr = (struct part_record *)
				   list_next(part_iterator))) {
			sched_part_ptr[i++] = part_ptr;
		}
		list_iterator_destroy(part_iterator);
	}

	debug("sched: Running job scheduler");
	/*
	 * If we are doing FIFO scheduling, use the job records right off the
	 * job list.
	 *
	 * If a job is submitted to multiple partitions then build_job_queue()
	 * will return a separate record for each job:partition pair.
	 *
	 * In both cases, we test each partition associated with the job.
	 */
	if (fifo_sched) {
		slurmctld_diag_stats.schedule_queue_len = list_count(job_list);
		job_iterator = list_iterator_create(job_list);
	} else {
		job_queue = build_job_queue(false, false);
		slurmctld_diag_stats.schedule_queue_len = list_count(job_queue);
		sort_job_queue(job_queue);
	}
	while (1) {
		if (fifo_sched) {
			if (job_ptr && part_iterator &&
			    IS_JOB_PENDING(job_ptr)) /* test job in next part */
				goto next_part;
			job_ptr = (struct job_record *) list_next(job_iterator);
			if (!job_ptr)
				break;
			if (!avail_front_end(job_ptr)) {
				job_ptr->state_reason = WAIT_FRONT_END;
				xfree(job_ptr->state_desc);
				last_job_update = now;
				continue;
			}
			if (!_job_runnable_test1(job_ptr, false))
				continue;
			if (job_ptr->part_ptr_list) {
				part_iterator = list_iterator_create(
							job_ptr->part_ptr_list);
next_part:			part_ptr = (struct part_record *)
					   list_next(part_iterator);
				if (part_ptr) {
					job_ptr->part_ptr = part_ptr;
					if (job_limits_check(&job_ptr, false) !=
					    WAIT_NO_REASON)
						continue;
				} else {
					list_iterator_destroy(part_iterator);
					part_iterator = NULL;
					continue;
				}
			} else {
				if (!_job_runnable_test2(job_ptr, false))
					continue;
			}
		} else {
			job_queue_rec = list_pop(job_queue);
			if (!job_queue_rec)
				break;
			array_task_id = job_queue_rec->array_task_id;
			job_ptr  = job_queue_rec->job_ptr;
			part_ptr = job_queue_rec->part_ptr;
			job_ptr->priority = job_queue_rec->priority;
			xfree(job_queue_rec);
			if (!avail_front_end(job_ptr)) {
				job_ptr->state_reason = WAIT_FRONT_END;
				xfree(job_ptr->state_desc);
				last_job_update = now;
				continue;
			}
			if ((job_ptr->array_task_id != array_task_id) &&
			    (array_task_id == NO_VAL)) {
				/* Job array element started in other partition,
				 * reset pointer to "master" job array record */
				job_ptr = find_job_record(job_ptr->array_job_id);
			}
			if (!job_ptr || !IS_JOB_PENDING(job_ptr))
				continue;	/* started in other partition */
			job_ptr->part_ptr = part_ptr;
		}

		if (job_ptr->preempt_in_progress)
			continue;	/* scheduled in another partition */

		if (job_ptr->array_recs && (job_ptr->array_task_id == NO_VAL))
			is_job_array_head = true;
		else
			is_job_array_head = false;

next_task:
		if ((time(NULL) - sched_start) >= sched_timeout) {
			debug("sched: loop taking too long, breaking out");
			break;
		}
		if (sched_max_job_start && (job_cnt >= sched_max_job_start)) {
			debug("sched: sched_max_job_start reached, breaking out");
			break;
		}

		if ((job_ptr->array_task_id != NO_VAL) || job_ptr->array_recs) {
			if ((reject_array_job_id == job_ptr->array_job_id) &&
			    (reject_array_part   == job_ptr->part_ptr)) {
				xfree(job_ptr->state_desc);
				job_ptr->state_reason = reject_state_reason;
				continue;  /* already rejected array element */
			}

			/* assume reject whole array for now, clear if OK */
			reject_array_job_id = job_ptr->array_job_id;
			reject_array_part   = job_ptr->part_ptr;

			if (!job_array_start_test(job_ptr)) {
				reject_state_reason = job_ptr->state_reason;
				continue;
			}
		}
		if (max_jobs_per_part) {
			bool skip_job = false;
			for (j = 0; j < part_cnt; j++) {
				if (sched_part_ptr[j] != job_ptr->part_ptr)
					continue;
				if (sched_part_jobs[j]++ >=
				    max_jobs_per_part)
					skip_job = true;
				break;
			}
			if (skip_job) {
				if (job_ptr->part_ptr == skip_part_ptr)
					continue;
				debug2("sched: reached partition %s job limit",
				       job_ptr->part_ptr->name);
				if (job_ptr->state_reason == WAIT_NO_REASON) {
					xfree(job_ptr->state_desc);
					job_ptr->state_reason = WAIT_PRIORITY;
				}
				skip_part_ptr = job_ptr->part_ptr;
				continue;
			}
		}
		if (job_depth++ > job_limit) {
			debug("sched: already tested %u jobs, breaking out",
			       job_depth);
			break;
		}
		if ((defer_rpc_cnt > 0) &&
		     (slurmctld_config.server_thread_count >= defer_rpc_cnt)) {
			debug("sched: schedule() returning, too many RPCs");
			break;
		}

		slurmctld_diag_stats.schedule_cycle_depth++;

		if (job_ptr->resv_name) {
			bool found_resv = false;
			for (i = 0; i < failed_resv_cnt; i++) {
				if (failed_resv[i] == job_ptr->resv_ptr) {
					found_resv = true;
					break;
				}
			}
			if (found_resv) {
				job_ptr->state_reason = WAIT_PRIORITY;
				xfree(job_ptr->state_desc);
				debug3("sched: JobId=%u. State=PENDING. "
				       "Reason=Priority. Priority=%u. "
				       "Resv=%s.",
				       job_ptr->job_id, job_ptr->priority,
				       job_ptr->resv_name);
				continue;
			}
		} else if (_failed_partition(job_ptr->part_ptr, failed_parts,
					     failed_part_cnt)) {
			job_ptr->state_reason = WAIT_PRIORITY;
			xfree(job_ptr->state_desc);
			last_job_update = now;
			debug("sched: JobId=%u. State=PENDING. "
			       "Reason=Priority, Priority=%u. Partition=%s.",
			       job_ptr->job_id, job_ptr->priority,
			       job_ptr->partition);
			continue;
		}

		/* Test for valid account, QOS and required nodes on each pass */
		if (job_ptr->state_reason == FAIL_ACCOUNT) {
			slurmdb_assoc_rec_t assoc_rec;
			memset(&assoc_rec, 0, sizeof(slurmdb_assoc_rec_t));
			assoc_rec.acct      = job_ptr->account;
			if (job_ptr->part_ptr)
				assoc_rec.partition = job_ptr->part_ptr->name;
			assoc_rec.uid       = job_ptr->user_id;

			if (!assoc_mgr_fill_in_assoc(acct_db_conn, &assoc_rec,
						    accounting_enforce,
						    (slurmdb_assoc_rec_t **)
						     &job_ptr->assoc_ptr,
						     false)) {
				job_ptr->state_reason = WAIT_NO_REASON;
				xfree(job_ptr->state_desc);
				job_ptr->assoc_id = assoc_rec.id;
				last_job_update = now;
			} else {
				debug("sched: JobId=%u has invalid association",
				      job_ptr->job_id);
				xfree(job_ptr->state_desc);
				job_ptr->state_reason =
					WAIT_ASSOC_RESOURCE_LIMIT;
				continue;
			}
		}
		if (job_ptr->qos_id) {
			slurmdb_assoc_rec_t *assoc_ptr;
			assoc_ptr = (slurmdb_assoc_rec_t *)job_ptr->assoc_ptr;
			if (assoc_ptr
			    && (accounting_enforce & ACCOUNTING_ENFORCE_QOS)
			    && !bit_test(assoc_ptr->usage->valid_qos,
					 job_ptr->qos_id)
			    && !job_ptr->limit_set.qos) {
				debug("sched: JobId=%u has invalid QOS",
				      job_ptr->job_id);
				xfree(job_ptr->state_desc);
				job_ptr->state_reason = FAIL_QOS;
				last_job_update = now;
				continue;
			} else if (job_ptr->state_reason == FAIL_QOS) {
				xfree(job_ptr->state_desc);
				job_ptr->state_reason = WAIT_NO_REASON;
				last_job_update = now;
			}
		}

		deadline_time_limit = 0;
		if ((job_ptr->deadline) && (job_ptr->deadline != NO_VAL)) {
			if (!deadline_ok(job_ptr, "sched"))
				continue;

			deadline_time_limit = job_ptr->deadline - now;
			deadline_time_limit /= 60;
			if ((job_ptr->time_limit != NO_VAL) &&
			    (job_ptr->time_limit != INFINITE)) {
				deadline_time_limit = MIN(job_ptr->time_limit,
							  deadline_time_limit);
			} else {
				if ((job_ptr->part_ptr->default_time != NO_VAL) &&
				    (job_ptr->part_ptr->default_time != INFINITE)){
					deadline_time_limit = MIN(
						job_ptr->part_ptr->default_time,
						deadline_time_limit);
				} else if ((job_ptr->part_ptr->max_time != NO_VAL) &&
					   (job_ptr->part_ptr->max_time != INFINITE)){
					deadline_time_limit = MIN(
						job_ptr->part_ptr->max_time,
						deadline_time_limit);
				}
			}
		}

		if (!acct_policy_job_runnable_state(job_ptr) &&
		    !acct_policy_job_runnable_pre_select(job_ptr))
			continue;

		if ((job_ptr->state_reason == WAIT_NODE_NOT_AVAIL) &&
		    job_ptr->details && job_ptr->details->req_node_bitmap &&
		    !bit_super_set(job_ptr->details->req_node_bitmap,
				   avail_node_bitmap)) {
			continue;
		}

		i = bit_overlap(avail_node_bitmap,
				job_ptr->part_ptr->node_bitmap);
		if ((job_ptr->details &&
		    (job_ptr->details->min_nodes != NO_VAL) &&
		    (job_ptr->details->min_nodes >  i)) ||
		    (!job_ptr->details && (i == 0))) {
			/* Too many nodes DRAIN, DOWN, or
			 * reserved for jobs in higher priority partition */
			job_ptr->state_reason = WAIT_RESOURCES;
			xfree(job_ptr->state_desc);
			last_job_update = now;
			debug3("sched: JobId=%u. State=%s. Reason=%s. "
			       "Priority=%u. Partition=%s.",
			       job_ptr->job_id,
			       job_state_string(job_ptr->job_state),
			       job_reason_string(job_ptr->state_reason),
			       job_ptr->priority,
			       job_ptr->partition);
			continue;
		}
		if (license_job_test(job_ptr, time(NULL)) != SLURM_SUCCESS) {
			job_ptr->state_reason = WAIT_LICENSES;
			xfree(job_ptr->state_desc);
			last_job_update = now;
			debug3("sched: JobId=%u. State=%s. Reason=%s. "
			       "Priority=%u.",
			       job_ptr->job_id,
			       job_state_string(job_ptr->job_state),
			       job_reason_string(job_ptr->state_reason),
			       job_ptr->priority);
			continue;
		}

		if (assoc_mgr_validate_assoc_id(acct_db_conn,
						job_ptr->assoc_id,
						accounting_enforce)) {
			/* NOTE: This only happens if a user's account is
			 * disabled between when the job was submitted and
			 * the time we consider running it. It should be
			 * very rare. */
			info("sched: JobId=%u has invalid account",
			     job_ptr->job_id);
			last_job_update = now;
			job_ptr->state_reason = FAIL_ACCOUNT;
			xfree(job_ptr->state_desc);
			continue;
		}

		last_job_sched_start = MAX(last_job_sched_start,
					   job_ptr->start_time);
		if (deadline_time_limit) {
			save_time_limit = job_ptr->time_limit;
			job_ptr->time_limit = deadline_time_limit;
		}

		/* get fed job lock from origin cluster */
		if (fed_mgr_job_lock(job_ptr, INFINITE)) {
			job_ptr->state_reason = WAIT_FED_JOB_LOCK;
			xfree(job_ptr->state_desc);
			info("sched: JobId=%u can't get fed job lock from origin cluster to start job",
			     job_ptr->job_id);
			last_job_update = now;
			continue;
		}

		error_code = select_nodes(job_ptr, false, NULL,
					  unavail_node_str, NULL);

		if (error_code == SLURM_SUCCESS) {
			/* If the following fails because of network
			 * connectivity, the origin cluster should ask
			 * when it comes back up if the cluster_lock
			 * cluster actually started the job */
			fed_mgr_job_start(job_ptr, INFINITE,
					  job_ptr->start_time);
		} else {
			fed_mgr_job_unlock(job_ptr, INFINITE);
		}

		fail_by_part = false;
		if ((error_code != SLURM_SUCCESS) && deadline_time_limit)
			job_ptr->time_limit = save_time_limit;
		if ((error_code == ESLURM_NODES_BUSY) ||
		    (error_code == ESLURM_POWER_NOT_AVAIL) ||
		    (error_code == ESLURM_POWER_RESERVED)) {
			debug3("sched: JobId=%u. State=%s. Reason=%s. "
			       "Priority=%u. Partition=%s.",
			       job_ptr->job_id,
			       job_state_string(job_ptr->job_state),
			       job_reason_string(job_ptr->state_reason),
			       job_ptr->priority, job_ptr->partition);
			fail_by_part = true;
		} else if (error_code == ESLURM_BURST_BUFFER_WAIT) {
			if (job_ptr->start_time == 0) {
				job_ptr->start_time = last_job_sched_start;
				bb_wait_cnt++;
			}
			debug3("sched: JobId=%u. State=%s. Reason=%s. "
			       "Priority=%u.",
			       job_ptr->job_id,
			       job_state_string(job_ptr->job_state),
			       job_reason_string(job_ptr->state_reason),
			       job_ptr->priority);
			continue;
		} else if ((error_code == ESLURM_RESERVATION_BUSY) ||
			   (error_code == ESLURM_RESERVATION_NOT_USABLE)) {
			if (job_ptr->resv_ptr &&
			    job_ptr->resv_ptr->node_bitmap) {
				debug3("sched: JobId=%u. State=%s. "
				       "Reason=%s. Priority=%u.",
				       job_ptr->job_id,
				       job_state_string(job_ptr->job_state),
				       job_reason_string(job_ptr->
							 state_reason),
				       job_ptr->priority);
				bit_not(job_ptr->resv_ptr->node_bitmap);
				bit_and(avail_node_bitmap,
					job_ptr->resv_ptr->node_bitmap);
				bit_not(job_ptr->resv_ptr->node_bitmap);
			} else {
				/* The job has no reservation but requires
				 * nodes that are currently in some reservation
				 * so just skip over this job and try running
				 * the next lower priority job */
				debug3("sched: JobId=%u State=%s. "
				       "Reason=Required nodes are reserved."
				       "Priority=%u",job_ptr->job_id,
				       job_state_string(job_ptr->job_state),
				       job_ptr->priority);
			}
		} else if (error_code == SLURM_SUCCESS) {
			/* job initiated */
			debug3("sched: JobId=%u initiated", job_ptr->job_id);
			last_job_update = now;
			reject_array_job_id = 0;
			reject_array_part   = NULL;

			/* synchronize power layouts key/values */
			if ((powercap_get_cluster_current_cap() != 0) &&
			    (which_power_layout() == 2)) {
				layouts_entity_pull_kv("power",
						       "Cluster",
						       "CurrentSumPower");
			}
#ifdef HAVE_BG
			select_g_select_jobinfo_get(job_ptr->select_jobinfo,
						    SELECT_JOBDATA_IONODES,
						    &ionodes);
			if (ionodes) {
				sprintf(tmp_char,"%s[%s]",
					job_ptr->nodes, ionodes);
			} else {
				sprintf(tmp_char,"%s",job_ptr->nodes);
			}

			info("sched: Allocate %s MidplaneList=%s Partition=%s",
			     jobid2fmt(job_ptr, job_id_buf, sizeof(job_id_buf)),
			     tmp_char, job_ptr->part_ptr->name);
			xfree(ionodes);
#else
			info("sched: Allocate %s NodeList=%s #CPUs=%u "
			     "Partition=%s",
			     jobid2fmt(job_ptr, job_id_buf, sizeof(job_id_buf)),
			     job_ptr->nodes, job_ptr->total_cpus,
			     job_ptr->part_ptr->name);
#endif
			if (job_ptr->batch_flag == 0)
				srun_allocate(job_ptr->job_id);
			else if (!IS_JOB_CONFIGURING(job_ptr))
				launch_job(job_ptr);
			rebuild_job_part_list(job_ptr);
			job_cnt++;
			if (is_job_array_head &&
			    (job_ptr->array_task_id != NO_VAL)) {
				/* Try starting another task of the job array */
				job_ptr = find_job_record(job_ptr->array_job_id);
				if (job_ptr && IS_JOB_PENDING(job_ptr) &&
				    (bb_g_job_test_stage_in(job_ptr,false) ==1))
					goto next_task;
			}
			continue;
		} else if ((error_code ==
			    ESLURM_REQUESTED_NODE_CONFIG_UNAVAILABLE) &&
			   job_ptr->part_ptr_list) {
			debug("JobId=%u non-runnable in partition %s: %s",
			      job_ptr->job_id, job_ptr->part_ptr->name,
			      slurm_strerror(error_code));
		} else if (error_code == ESLURM_ACCOUNTING_POLICY) {
			debug3("sched: JobId=%u delayed for accounting policy",
			       job_ptr->job_id);
			/* potentially starve this job */
			if (assoc_limit_stop)
				fail_by_part = true;
		} else if ((error_code !=
			    ESLURM_REQUESTED_PART_CONFIG_UNAVAILABLE) &&
			   (error_code != ESLURM_NODE_NOT_AVAIL)      &&
			   (error_code != ESLURM_INVALID_BURST_BUFFER_REQUEST)){
			info("sched: schedule: %s non-runnable: %s",
			     jobid2str(job_ptr, jbuf, sizeof(jbuf)),
			     slurm_strerror(error_code));
			last_job_update = now;
			job_ptr->job_state = JOB_PENDING;
			job_ptr->state_reason = FAIL_BAD_CONSTRAINTS;
			xfree(job_ptr->state_desc);
			job_ptr->start_time = job_ptr->end_time = now;
			job_ptr->priority = 0;
		}

#ifdef HAVE_BG
		/* When we use static or overlap partitioning on BlueGene,
		 * each job can possibly be scheduled independently, without
		 * impacting other jobs of different sizes. Therefore we sort
		 * and try to schedule every pending job unless the backfill
		 * scheduler is configured. */
		if (!backfill_sched)
			fail_by_part = false;
#else
		if (job_ptr->details && job_ptr->details->req_node_bitmap &&
		    (bit_set_count(job_ptr->details->req_node_bitmap) >=
		     job_ptr->details->min_nodes)) {
			fail_by_part = false;
			/* Do not schedule more jobs on nodes required by this
			 * job, but don't block the entire queue/partition. */
			bit_not(job_ptr->details->req_node_bitmap);
			bit_and(avail_node_bitmap,
				job_ptr->details->req_node_bitmap);
			bit_not(job_ptr->details->req_node_bitmap);
		}
#endif
		if (fail_by_part && job_ptr->resv_name) {
		 	/* do not schedule more jobs in this reservation, but
			 * other jobs in this partition can be scheduled. */
			fail_by_part = false;
			if (failed_resv_cnt < MAX_FAILED_RESV) {
				failed_resv[failed_resv_cnt++] =
					job_ptr->resv_ptr;
			}
		}
		if (fail_by_part && bf_min_age_reserve) {
			/* Consider other jobs in this partition if job has been
			 * waiting for less than bf_min_age_reserve time */
			if (job_ptr->details->begin_time == 0) {
				fail_by_part = false;
			} else {
				pend_time = difftime(now,
					job_ptr->details->begin_time);
				if (pend_time < bf_min_age_reserve)
					fail_by_part = false;
			}
		}
		if (fail_by_part && bf_min_prio_reserve &&
		    (job_ptr->priority < bf_min_prio_reserve))
			fail_by_part = false;
		if (fail_by_part) {
		 	/* do not schedule more jobs in this partition or on
			 * nodes in this partition */
			failed_parts[failed_part_cnt++] = job_ptr->part_ptr;
			bit_not(job_ptr->part_ptr->node_bitmap);
			bit_and(avail_node_bitmap,
				job_ptr->part_ptr->node_bitmap);
			bit_not(job_ptr->part_ptr->node_bitmap);
		}

		if ((reject_array_job_id == job_ptr->array_job_id) &&
		    (reject_array_part   == job_ptr->part_ptr)) {
			/* All other elements of this job array get the
			 * same reason */
			reject_state_reason = job_ptr->state_reason;
		}
	}

	if (bb_wait_cnt)
		(void) bb_g_job_try_stage_in();

	save_last_part_update = last_part_update;
	FREE_NULL_BITMAP(avail_node_bitmap);
	avail_node_bitmap = save_avail_node_bitmap;
	xfree(unavail_node_str);
	xfree(failed_parts);
	xfree(failed_resv);
	if (fifo_sched) {
		if (job_iterator)
			list_iterator_destroy(job_iterator);
		if (part_iterator)
			list_iterator_destroy(part_iterator);
	} else if (job_queue) {
		FREE_NULL_LIST(job_queue);
	}
	xfree(sched_part_ptr);
	xfree(sched_part_jobs);
	if ((slurmctld_config.server_thread_count >= 150) &&
	    (defer_rpc_cnt == 0)) {
		info("sched: %d pending RPCs at cycle end, consider "
		     "configuring max_rpc_cnt",
		     slurmctld_config.server_thread_count);
	}
	unlock_slurmctld(job_write_lock);
	END_TIMER2("schedule");

	_do_diag_stats(DELTA_TIMER);

out:
#if HAVE_SYS_PRCTL_H
	if (prctl(PR_SET_NAME, get_name, NULL, NULL, NULL) < 0) {
		error("%s: cannot set my name to %s %m",
		      __func__, get_name);
	}
#endif
	return job_cnt;
}

/*
 * sort_job_queue - sort job_queue in descending priority order
 * IN/OUT job_queue - sorted job queue
 */
extern void sort_job_queue(List job_queue)
{
	list_sort(job_queue, sort_job_queue2);
}

/* Note this differs from the ListCmpF typedef since we want jobs sorted
 *	in order of decreasing priority then by increasing job id */
extern int sort_job_queue2(void *x, void *y)
{
	job_queue_rec_t *job_rec1 = *(job_queue_rec_t **) x;
	job_queue_rec_t *job_rec2 = *(job_queue_rec_t **) y;
	bool has_resv1, has_resv2;
	static time_t config_update = 0;
	static bool preemption_enabled = true;
	uint32_t job_id1, job_id2;
	uint32_t p1, p2;

	/* The following block of code is designed to minimize run time in
	 * typical configurations for this frequently executed function. */
	if (config_update != slurmctld_conf.last_update) {
		preemption_enabled = slurm_preemption_enabled();
		config_update = slurmctld_conf.last_update;
	}
	if (preemption_enabled) {
		if (slurm_job_preempt_check(job_rec1, job_rec2))
			return -1;
		if (slurm_job_preempt_check(job_rec2, job_rec1))
			return 1;
	}

	has_resv1 = (job_rec1->job_ptr->resv_id != 0);
	has_resv2 = (job_rec2->job_ptr->resv_id != 0);
	if (has_resv1 && !has_resv2)
		return -1;
	if (!has_resv1 && has_resv2)
		return 1;

	if (job_rec1->part_ptr && job_rec2->part_ptr) {
		p1 = job_rec1->part_ptr->priority_tier;
		p2 = job_rec2->part_ptr->priority_tier;
		if (p1 < p2)
			return 1;
		if (p1 > p2)
			return -1;
	}

	if (job_rec1->job_ptr->part_ptr_list &&
	    job_rec1->job_ptr->priority_array)
		p1 = job_rec1->priority;
	else
		p1 = job_rec1->job_ptr->priority;


	if (job_rec2->job_ptr->part_ptr_list &&
	    job_rec2->job_ptr->priority_array)
		p2 = job_rec2->priority;
	else
		p2 = job_rec2->job_ptr->priority;


	if (p1 < p2)
		return 1;
	if (p1 > p2)
		return -1;

	/* If the priorities are the same sort by increasing job id's */
	if (job_rec1->array_task_id == NO_VAL)
		job_id1 = job_rec1->job_id;
	else
		job_id1 = job_rec1->job_ptr->array_job_id;
	if (job_rec2->array_task_id == NO_VAL)
		job_id2 = job_rec2->job_id;
	else
		job_id2 = job_rec2->job_ptr->array_job_id;
	if (job_id1 > job_id2)
		return 1;
	else if (job_id1 < job_id2)
		return -1;

	/* If job IDs match compare task IDs */
	if (job_rec1->array_task_id > job_rec2->array_task_id)
		return 1;

	return -1;
}

/* Given a scheduled job, return a pointer to it batch_job_launch_msg_t data */
extern batch_job_launch_msg_t *build_launch_job_msg(struct job_record *job_ptr,
						    uint16_t protocol_version)
{
	batch_job_launch_msg_t *launch_msg_ptr;
	struct passwd pwd, *result;
	char buffer[PW_BUF_SIZE];

	/* Initialization of data structures */
	launch_msg_ptr = (batch_job_launch_msg_t *)
				xmalloc(sizeof(batch_job_launch_msg_t));
	launch_msg_ptr->job_id = job_ptr->job_id;
	launch_msg_ptr->step_id = NO_VAL;
	launch_msg_ptr->array_job_id = job_ptr->array_job_id;
	launch_msg_ptr->array_task_id = job_ptr->array_task_id;
	launch_msg_ptr->uid = job_ptr->user_id;

	if ((launch_msg_ptr->script = get_job_script(job_ptr)) == NULL) {
		error("Can not find batch script, Aborting batch job %u",
		      job_ptr->job_id);
		/* FIXME: This is a kludge, but this event indicates a missing
		 * batch script and should never happen. We are too deep into
		 * the job launch to gracefully clean up here. */
		slurm_free_job_launch_msg(launch_msg_ptr);
		job_complete(job_ptr->job_id, slurmctld_conf.slurm_user_id,
			     true, false, 0);
		return NULL;
	}

	if (slurm_getpwuid_r(launch_msg_ptr->uid,
			     &pwd,
			     buffer,
			     PW_BUF_SIZE,
			     &result)
	    || !result) {
#ifdef HAVE_NATIVE_CRAY
		/* On a Cray this needs to happen before the launch of
		 * the tasks.  So fail if it doesn't work.  On a
		 * normal system this isn't a big deal just go on your way.
		 */
		error("uid %ld not found on system, aborting job %u",
		      (long)launch_msg_ptr->uid, job_ptr->job_id);
		slurm_free_job_launch_msg(launch_msg_ptr);
		job_complete(job_ptr->job_id, slurmctld_conf.slurm_user_id,
			     false, true, 0);
		return NULL;
#endif
	} else
		launch_msg_ptr->user_name = xstrdup(result->pw_name);

	launch_msg_ptr->gid = job_ptr->group_id;
	launch_msg_ptr->ntasks = job_ptr->details->num_tasks;
	launch_msg_ptr->alias_list = xstrdup(job_ptr->alias_list);
	launch_msg_ptr->nodes = xstrdup(job_ptr->nodes);
	launch_msg_ptr->overcommit = job_ptr->details->overcommit;
	launch_msg_ptr->open_mode  = job_ptr->details->open_mode;
	launch_msg_ptr->cpus_per_task = job_ptr->details->cpus_per_task;
	launch_msg_ptr->pn_min_memory = job_ptr->details->pn_min_memory;
	launch_msg_ptr->restart_cnt   = job_ptr->restart_cnt;
	launch_msg_ptr->profile       = job_ptr->profile;

	if (make_batch_job_cred(launch_msg_ptr, job_ptr, protocol_version)) {
		/* FIXME: This is a kludge, but this event indicates a serious
		 * problem with Munge or OpenSSH and should never happen. We
		 * are too deep into the job launch to gracefully clean up from
		 * from the launch, so requeue if possible. */
		error("Can not create job credential, attempting to requeue "
		      "batch job %u", job_ptr->job_id);
		slurm_free_job_launch_msg(launch_msg_ptr);
		job_ptr->batch_flag = 1;	/* Allow repeated requeue */
		job_ptr->details->begin_time = time(NULL) + 120;
		job_complete(job_ptr->job_id, slurmctld_conf.slurm_user_id,
			     true, false, 0);
		return NULL;
	}

	launch_msg_ptr->acctg_freq = xstrdup(job_ptr->details->acctg_freq);
	if (job_ptr->part_ptr)
		launch_msg_ptr->partition = xstrdup(job_ptr->part_ptr->name);
	else
		launch_msg_ptr->partition = xstrdup(job_ptr->partition);
	launch_msg_ptr->std_err = xstrdup(job_ptr->details->std_err);
	launch_msg_ptr->std_in = xstrdup(job_ptr->details->std_in);
	launch_msg_ptr->std_out = xstrdup(job_ptr->details->std_out);
	launch_msg_ptr->work_dir = xstrdup(job_ptr->details->work_dir);
	launch_msg_ptr->ckpt_dir = xstrdup(job_ptr->details->ckpt_dir);
	launch_msg_ptr->restart_dir = xstrdup(job_ptr->details->restart_dir);
	launch_msg_ptr->argc = job_ptr->details->argc;
	launch_msg_ptr->argv = xduparray(job_ptr->details->argc,
					 job_ptr->details->argv);
	launch_msg_ptr->spank_job_env_size = job_ptr->spank_job_env_size;
	launch_msg_ptr->spank_job_env = xduparray(job_ptr->spank_job_env_size,
						  job_ptr->spank_job_env);
	launch_msg_ptr->environment = get_job_env(job_ptr,
						  &launch_msg_ptr->envc);
	if (launch_msg_ptr->environment == NULL) {
		error("%s: environment missing or corrupted aborting job %u",
		      __func__, job_ptr->job_id);
		slurm_free_job_launch_msg(launch_msg_ptr);
		job_complete(job_ptr->job_id, slurmctld_conf.slurm_user_id,
			     false, true, 0);
		return NULL;
	}
	launch_msg_ptr->job_mem = job_ptr->details->pn_min_memory;
	launch_msg_ptr->num_cpu_groups = job_ptr->job_resrcs->cpu_array_cnt;
	launch_msg_ptr->cpus_per_node  = xmalloc(sizeof(uint16_t) *
			job_ptr->job_resrcs->cpu_array_cnt);
	memcpy(launch_msg_ptr->cpus_per_node,
	       job_ptr->job_resrcs->cpu_array_value,
	       (sizeof(uint16_t) * job_ptr->job_resrcs->cpu_array_cnt));
	launch_msg_ptr->cpu_count_reps  = xmalloc(sizeof(uint32_t) *
			job_ptr->job_resrcs->cpu_array_cnt);
	memcpy(launch_msg_ptr->cpu_count_reps,
	       job_ptr->job_resrcs->cpu_array_reps,
	       (sizeof(uint32_t) * job_ptr->job_resrcs->cpu_array_cnt));

	launch_msg_ptr->select_jobinfo = select_g_select_jobinfo_copy(
					 job_ptr->select_jobinfo);

	if (job_ptr->account) {
		launch_msg_ptr->account = xstrdup(job_ptr->account);
	}
	if (job_ptr->qos_ptr) {
		slurmdb_qos_rec_t *qos;

		qos = (slurmdb_qos_rec_t *)job_ptr->qos_ptr;
		if (xstrcmp(qos->description, "Normal QOS default") == 0)
			launch_msg_ptr->qos = xstrdup("normal");
		else
			launch_msg_ptr->qos = xstrdup(qos->description);
	}
	if (job_ptr->resv_name) {
		launch_msg_ptr->resv_name = xstrdup(job_ptr->resv_name);
	}

	return launch_msg_ptr;
}

/*
 * launch_job - send an RPC to a slurmd to initiate a batch job
 * IN job_ptr - pointer to job that will be initiated
 */
extern void launch_job(struct job_record *job_ptr)
{
	batch_job_launch_msg_t *launch_msg_ptr;
	uint16_t protocol_version = (uint16_t) NO_VAL;
	agent_arg_t *agent_arg_ptr;

#ifdef HAVE_FRONT_END
	front_end_record_t *front_end_ptr;
	front_end_ptr = find_front_end_record(job_ptr->batch_host);
	if (front_end_ptr)
		protocol_version = front_end_ptr->protocol_version;
#else
	struct node_record *node_ptr;
	node_ptr = find_node_record(job_ptr->batch_host);
	if (node_ptr)
		protocol_version = node_ptr->protocol_version;
#endif

	launch_msg_ptr = build_launch_job_msg(job_ptr, protocol_version);
	if (launch_msg_ptr == NULL)
		return;

	agent_arg_ptr = (agent_arg_t *) xmalloc(sizeof(agent_arg_t));
	agent_arg_ptr->protocol_version = protocol_version;
	agent_arg_ptr->node_count = 1;
	agent_arg_ptr->retry = 0;
	xassert(job_ptr->batch_host);
	agent_arg_ptr->hostlist = hostlist_create(job_ptr->batch_host);
	agent_arg_ptr->msg_type = REQUEST_BATCH_JOB_LAUNCH;
	agent_arg_ptr->msg_args = (void *) launch_msg_ptr;

	/* Launch the RPC via agent */
	agent_queue_request(agent_arg_ptr);
}

/*
 * make_batch_job_cred - add a job credential to the batch_job_launch_msg
 * IN/OUT launch_msg_ptr - batch_job_launch_msg in which job_id, step_id,
 *                         uid and nodes have already been set
 * IN job_ptr - pointer to job record
 * RET 0 or error code
 */
extern int make_batch_job_cred(batch_job_launch_msg_t *launch_msg_ptr,
			       struct job_record *job_ptr,
			       uint16_t protocol_version)
{
	slurm_cred_arg_t cred_arg;
	job_resources_t *job_resrcs_ptr;

	xassert(job_ptr->job_resrcs);
	job_resrcs_ptr = job_ptr->job_resrcs;

	if (job_ptr->job_resrcs == NULL) {
		error("%s: job %u is missing job_resrcs info",
		      __func__, job_ptr->job_id);
		return SLURM_ERROR;
	}

	memset(&cred_arg, 0, sizeof(slurm_cred_arg_t));

	cred_arg.jobid     = launch_msg_ptr->job_id;
	cred_arg.stepid    = launch_msg_ptr->step_id;
	cred_arg.uid       = launch_msg_ptr->uid;

	cred_arg.job_constraints     = job_ptr->details->features;
	cred_arg.job_hostlist        = job_resrcs_ptr->nodes;
	cred_arg.job_core_bitmap     = job_resrcs_ptr->core_bitmap;
	cred_arg.job_core_spec       = job_ptr->details->core_spec;
	cred_arg.job_mem_limit       = job_ptr->details->pn_min_memory;
	cred_arg.job_nhosts          = job_resrcs_ptr->nhosts;
	cred_arg.job_gres_list       = job_ptr->gres_list;
/*	cred_arg.step_gres_list      = NULL; */

#ifdef HAVE_FRONT_END
	xassert(job_ptr->batch_host);
	cred_arg.step_hostlist       = job_ptr->batch_host;
#else
	cred_arg.step_hostlist       = launch_msg_ptr->nodes;
#endif
	cred_arg.step_core_bitmap    = job_resrcs_ptr->core_bitmap;
	cred_arg.step_mem_limit      = job_ptr->details->pn_min_memory;

	cred_arg.cores_per_socket    = job_resrcs_ptr->cores_per_socket;
	cred_arg.sockets_per_node    = job_resrcs_ptr->sockets_per_node;
	cred_arg.sock_core_rep_count = job_resrcs_ptr->sock_core_rep_count;

	launch_msg_ptr->cred = slurm_cred_create(slurmctld_config.cred_ctx,
						 &cred_arg, protocol_version);

	if (launch_msg_ptr->cred)
		return SLURM_SUCCESS;
	error("slurm_cred_create failure for batch job %u", cred_arg.jobid);
	return SLURM_ERROR;
}

static void _depend_list_del(void *dep_ptr)
{
	xfree(dep_ptr);
}

/*
 * Copy a job's dependency list
 * IN depend_list_src - a job's depend_lst
 * RET copy of depend_list_src, must bee freed by caller
 */
extern List depended_list_copy(List depend_list_src)
{
	struct depend_spec *dep_src, *dep_dest;
	ListIterator iter;
	List depend_list_dest = NULL;

	if (!depend_list_src)
		return depend_list_dest;

	depend_list_dest = list_create(_depend_list_del);
	iter = list_iterator_create(depend_list_src);
	while ((dep_src = (struct depend_spec *) list_next(iter))) {
		dep_dest = xmalloc(sizeof(struct depend_spec));
		memcpy(dep_dest, dep_src, sizeof(struct depend_spec));
		list_append(depend_list_dest, dep_dest);
	}
	list_iterator_destroy(iter);
	return depend_list_dest;
}

/* Print a job's dependency information based upon job_ptr->depend_list */
extern void print_job_dependency(struct job_record *job_ptr)
{
	ListIterator depend_iter;
	struct depend_spec *dep_ptr;
	char *dep_flags, *dep_str;

	info("Dependency information for job %u", job_ptr->job_id);
	if ((job_ptr->details == NULL) ||
	    (job_ptr->details->depend_list == NULL))
		return;

	depend_iter = list_iterator_create(job_ptr->details->depend_list);
	while ((dep_ptr = list_next(depend_iter))) {
		if      (dep_ptr->depend_type == SLURM_DEPEND_SINGLETON) {
			info("  singleton");
			continue;
		}

		if (dep_ptr->depend_flags & SLURM_FLAGS_OR)
			dep_flags = "OR";
		else
			dep_flags = "";

		if      (dep_ptr->depend_type == SLURM_DEPEND_AFTER)
			dep_str = "after";
		else if (dep_ptr->depend_type == SLURM_DEPEND_AFTER_ANY)
			dep_str = "afterany";
		else if (dep_ptr->depend_type == SLURM_DEPEND_AFTER_NOT_OK)
			dep_str = "afternotok";
		else if (dep_ptr->depend_type == SLURM_DEPEND_AFTER_OK)
			dep_str = "afterok";
		else if (dep_ptr->depend_type == SLURM_DEPEND_AFTER_CORRESPOND)
			dep_str = "aftercorr";
		else if (dep_ptr->depend_type == SLURM_DEPEND_EXPAND)
			dep_str = "expand";
		else
			dep_str = "unknown";

		if (dep_ptr->array_task_id == INFINITE)
			info("  %s:%u_* %s",
			     dep_str, dep_ptr->job_id, dep_flags);
		else if (dep_ptr->array_task_id == NO_VAL)
			info("  %s:%u %s",
			     dep_str, dep_ptr->job_id, dep_flags);
		else
			info("  %s:%u_%u %s",
			     dep_str, dep_ptr->job_id,
			     dep_ptr->array_task_id, dep_flags);
	}
	list_iterator_destroy(depend_iter);
}

static void _depend_list2str(struct job_record *job_ptr, bool set_or_flag)
{
	ListIterator depend_iter;
	struct depend_spec *dep_ptr;
	char *dep_str, *sep = "";

	if (job_ptr->details == NULL)
		return;

	if (job_ptr->details->depend_list == NULL
		|| list_count(job_ptr->details->depend_list) == 0)
		return;
	xfree(job_ptr->details->dependency);

	depend_iter = list_iterator_create(job_ptr->details->depend_list);
	while ((dep_ptr = list_next(depend_iter))) {
		if      (dep_ptr->depend_type == SLURM_DEPEND_SINGLETON) {
			xstrfmtcat(job_ptr->details->dependency,
				   "%ssingleton", sep);
			sep = ",";
			continue;
		}

		if      (dep_ptr->depend_type == SLURM_DEPEND_AFTER)
			dep_str = "after";
		else if (dep_ptr->depend_type == SLURM_DEPEND_AFTER_ANY)
			dep_str = "afterany";
		else if (dep_ptr->depend_type == SLURM_DEPEND_AFTER_NOT_OK)
			dep_str = "afternotok";
		else if (dep_ptr->depend_type == SLURM_DEPEND_AFTER_OK)
			dep_str = "afterok";
		else if (dep_ptr->depend_type == SLURM_DEPEND_AFTER_CORRESPOND)
			dep_str = "aftercorr";
		else if (dep_ptr->depend_type == SLURM_DEPEND_EXPAND)
			dep_str = "expand";
		else
			dep_str = "unknown";

		if (dep_ptr->array_task_id == INFINITE)
			xstrfmtcat(job_ptr->details->dependency, "%s%s:%u_*",
				   sep, dep_str, dep_ptr->job_id);
		else if (dep_ptr->array_task_id == NO_VAL)
			xstrfmtcat(job_ptr->details->dependency, "%s%s:%u",
				   sep, dep_str, dep_ptr->job_id);
		else
			xstrfmtcat(job_ptr->details->dependency, "%s%s:%u_%u",
				   sep, dep_str, dep_ptr->job_id,
				   dep_ptr->array_task_id);

		if (set_or_flag)
			dep_ptr->depend_flags |= SLURM_FLAGS_OR;
		if (dep_ptr->depend_flags & SLURM_FLAGS_OR)
			sep = "?";
		else
			sep = ",";
	}
	list_iterator_destroy(depend_iter);
}

/*
 * Determine if a job's dependencies are met
 * RET: 0 = no dependencies
 *      1 = dependencies remain
 *      2 = failure (job completion code not per dependency), delete the job
 */
extern int test_job_dependency(struct job_record *job_ptr)
{
	ListIterator depend_iter, job_iterator;
	struct depend_spec *dep_ptr;
	bool failure = false, depends = false, rebuild_str = false;
	bool or_satisfied = false;
 	List job_queue = NULL;
 	bool run_now;
	int results = 0;
	struct job_record *qjob_ptr, *djob_ptr, *dcjob_ptr;

	if ((job_ptr->details == NULL) ||
	    (job_ptr->details->depend_list == NULL) ||
	    (list_count(job_ptr->details->depend_list) == 0))
		return 0;

	depend_iter = list_iterator_create(job_ptr->details->depend_list);
	while ((dep_ptr = list_next(depend_iter))) {
		bool clear_dep = false;
		dep_ptr->job_ptr = find_job_array_rec(dep_ptr->job_id,
						      dep_ptr->array_task_id);
		djob_ptr = dep_ptr->job_ptr;
 		if ((dep_ptr->depend_type == SLURM_DEPEND_SINGLETON) &&
 		    job_ptr->name) {
 			/* get user jobs with the same user and name */
 			job_queue = _build_user_job_list(job_ptr->user_id,
							 job_ptr->name);
 			run_now = true;
			job_iterator = list_iterator_create(job_queue);
			while ((qjob_ptr = (struct job_record *)
					   list_next(job_iterator))) {
				/* already running/suspended job or previously
				 * submitted pending job */
				if (IS_JOB_RUNNING(qjob_ptr) ||
				    IS_JOB_SUSPENDED(qjob_ptr) ||
				    (IS_JOB_PENDING(qjob_ptr) &&
				     (qjob_ptr->job_id < job_ptr->job_id))) {
					run_now = false;
					break;
 				}
 			}
			list_iterator_destroy(job_iterator);
			FREE_NULL_LIST(job_queue);
			/* job can run now, delete dependency */
 			if (run_now)
 				list_delete_item(depend_iter);
 			else
				depends = true;
		} else if ((djob_ptr == NULL) ||
			   (djob_ptr->magic != JOB_MAGIC) ||
			   ((djob_ptr->job_id != dep_ptr->job_id) &&
			    (djob_ptr->array_job_id != dep_ptr->job_id))) {
			/* job is gone, dependency lifted */
			clear_dep = true;
		} else if (dep_ptr->array_task_id == INFINITE) {
			bool array_complete, array_completed, array_pending;
			array_complete=test_job_array_complete(dep_ptr->job_id);
			array_completed=test_job_array_completed(dep_ptr->job_id);
			array_pending  =test_job_array_pending(dep_ptr->job_id);
			/* Special case, apply test to job array as a whole */
			if (dep_ptr->depend_type == SLURM_DEPEND_AFTER) {
				if (!array_pending)
					clear_dep = true;
				else
					depends = true;
			} else if (dep_ptr->depend_type ==
				   SLURM_DEPEND_AFTER_ANY) {
				if (array_completed)
					clear_dep = true;
				else
					depends = true;
			} else if (dep_ptr->depend_type ==
				   SLURM_DEPEND_AFTER_NOT_OK) {
				if (dep_ptr->job_ptr->job_state &
				    JOB_SPECIAL_EXIT)
					clear_dep = true;
				else if (!array_completed)
					depends = true;
				else if (!array_complete)
					clear_dep = true;
				else {
					failure = true;
					break;
				}
			} else if (dep_ptr->depend_type ==
				   SLURM_DEPEND_AFTER_OK) {
				if (!array_completed)
					depends = true;
				else if (array_complete)
					clear_dep = true;
				else {
					failure = true;
					break;
				}
			} else if (dep_ptr->depend_type ==
				   SLURM_DEPEND_AFTER_CORRESPOND) {
				if ((job_ptr->array_task_id == NO_VAL) ||
				    (job_ptr->array_task_id == INFINITE)) {
					dcjob_ptr = NULL;
				} else {
					dcjob_ptr = find_job_array_rec(
							dep_ptr->job_id,
							job_ptr->array_task_id);
				}
				if (dcjob_ptr) {
					if (!IS_JOB_COMPLETED(dcjob_ptr))
						depends = true;
					else if (IS_JOB_COMPLETE(dcjob_ptr))
						clear_dep = true;
					else {
						failure = true;
						break;
					}
				} else {
					if (!array_completed)
						depends = true;
					else if (array_complete)
						clear_dep = true;
					else {
						failure = true;
						break;
					}
				}
			}

		} else if (dep_ptr->depend_type == SLURM_DEPEND_AFTER) {
			if (!IS_JOB_PENDING(djob_ptr))
				clear_dep = true;
			else
				depends = true;
		} else if (dep_ptr->depend_type == SLURM_DEPEND_AFTER_ANY) {
			if (IS_JOB_COMPLETED(djob_ptr))
				clear_dep = true;
			else
				depends = true;
		} else if (dep_ptr->depend_type == SLURM_DEPEND_AFTER_NOT_OK) {
			if (djob_ptr->job_state & JOB_SPECIAL_EXIT)
				clear_dep = true;
			else if (!IS_JOB_COMPLETED(djob_ptr))
				depends = true;
			else if (!IS_JOB_COMPLETE(djob_ptr))
				clear_dep = true;
			else {
				failure = true;
				break;
			}
		} else if (dep_ptr->depend_type == SLURM_DEPEND_AFTER_OK) {
			if (!IS_JOB_COMPLETED(djob_ptr))
				depends = true;
			else if (IS_JOB_COMPLETE(djob_ptr))
				clear_dep = true;
			else {
				failure = true;
				break;
			}
		} else if (dep_ptr->depend_type ==
			   SLURM_DEPEND_AFTER_CORRESPOND) {
			if (!IS_JOB_COMPLETED(djob_ptr))
				depends = true;
			else if (IS_JOB_COMPLETE(djob_ptr))
				clear_dep = true;
			else {
				failure = true;
				break;
			}
		} else if (dep_ptr->depend_type == SLURM_DEPEND_EXPAND) {
			time_t now = time(NULL);
			if (IS_JOB_PENDING(djob_ptr)) {
				depends = true;
			} else if (IS_JOB_COMPLETED(djob_ptr)) {
				failure = true;
				break;
			} else if ((djob_ptr->end_time != 0) &&
				   (djob_ptr->end_time > now)) {
				job_ptr->time_limit = djob_ptr->end_time - now;
				job_ptr->time_limit /= 60;  /* sec to min */
			}
			if (job_ptr->details && djob_ptr->details) {
				job_ptr->details->share_res =
					djob_ptr->details->share_res;
				job_ptr->details->whole_node =
					djob_ptr->details->whole_node;
			}
		} else
			failure = true;
		if (clear_dep) {
			rebuild_str = true;
			if (dep_ptr->depend_flags & SLURM_FLAGS_OR) {
				or_satisfied = true;
				break;
			}
			list_delete_item(depend_iter);
		}
	}
	list_iterator_destroy(depend_iter);
	if (or_satisfied)
		list_flush(job_ptr->details->depend_list);
	if (rebuild_str)
		_depend_list2str(job_ptr, false);

	if (failure)
		results = 2;
	else if (depends)
		results = 1;

	return results;
}

/* Given a new job dependency specification, expand job array specifications
 * into a collection of task IDs that update_job_dependency can parse.
 * (e.g. "after:123_[4-5]" to "after:123_4:123_5")
 * Returns NULL if not valid job array specification.
 * Returned value must be xfreed. */
static char *_xlate_array_dep(char *new_depend)
{
	char *new_array_dep = NULL, *array_tmp, *jobid_ptr = NULL, *sep;
	bitstr_t *array_bitmap;
	int i;
	uint32_t job_id;
	int32_t t, t_first, t_last;

	if (strstr(new_depend, "_[") == NULL)
		return NULL;	/* No job array expressions */

	if (max_array_size == NO_VAL) {
		slurm_ctl_conf_t *conf;
		conf = slurm_conf_lock();
		max_array_size = conf->max_array_sz;
		slurm_conf_unlock();
	}

	for (i = 0; new_depend[i]; i++) {
		xstrfmtcat(new_array_dep, "%c", new_depend[i]);
		if ((new_depend[i] >= '0') && (new_depend[i] <= '9')) {
			if (jobid_ptr == NULL)
				jobid_ptr = new_depend + i;
		} else if ((new_depend[i] == '_') && (new_depend[i+1] == '[') &&
			   (jobid_ptr != NULL)) {
			job_id = (uint32_t) atol(jobid_ptr);
			i += 2;	/* Skip over "_[" */
			array_tmp = xstrdup(new_depend + i);
			sep = strchr(array_tmp, ']');
			if (sep)
				sep[0] = '\0';
			array_bitmap = bit_alloc(max_array_size);
			if ((sep == NULL) ||
			    (bit_unfmt(array_bitmap, array_tmp) != 0) ||
			    ((t_first = bit_ffs(array_bitmap)) == -1)) {
				/* Invalid format */
				xfree(array_tmp);
				bit_free(array_bitmap);
				xfree(new_array_dep);
				return NULL;
			}
			i += (sep - array_tmp);	/* Move to location of ']' */
			xfree(array_tmp);
			t_last = bit_fls(array_bitmap);
			for (t = t_first; t <= t_last; t++) {
				if (!bit_test(array_bitmap, t))
					continue;
				if (t == t_first) {
					xstrfmtcat(new_array_dep, "%d", t);
				} else {
					xstrfmtcat(new_array_dep, ":%u_%d",
						   job_id, t);
				}
			}
			bit_free(array_bitmap);
			jobid_ptr = NULL;
		} else {
			jobid_ptr = NULL;
		}
	}

	return new_array_dep;
}

/*
 * Parse a job dependency string and use it to establish a "depend_spec"
 * list of dependencies. We accept both old format (a single job ID) and
 * new format (e.g. "afterok:123:124,after:128").
 * IN job_ptr - job record to have dependency and depend_list updated
 * IN new_depend - new dependency description
 * RET returns an error code from slurm_errno.h
 */
extern int update_job_dependency(struct job_record *job_ptr, char *new_depend)
{
	int rc = SLURM_SUCCESS;
	uint16_t depend_type = 0;
	uint32_t job_id = 0;
	uint32_t array_task_id;
	char *tok, *new_array_dep, *sep_ptr, *sep_ptr2 = NULL;
	List new_depend_list = NULL;
	struct depend_spec *dep_ptr;
	struct job_record *dep_job_ptr;
	int expand_cnt = 0;
	bool or_flag = false;

	if (job_ptr->details == NULL)
		return EINVAL;

	/* Clear dependencies on NULL, "0", or empty dependency input */
	job_ptr->details->expanding_jobid = 0;
	if ((new_depend == NULL) || (new_depend[0] == '\0') ||
	    ((new_depend[0] == '0') && (new_depend[1] == '\0'))) {
		xfree(job_ptr->details->dependency);
		FREE_NULL_LIST(job_ptr->details->depend_list);
		return rc;

	}

	new_depend_list = list_create(_depend_list_del);
	if ((new_array_dep = _xlate_array_dep(new_depend)))
		tok = new_array_dep;
	else
		tok = new_depend;
	/* validate new dependency string */
	while (rc == SLURM_SUCCESS) {
 		/* test singleton dependency flag */
 		if ( strncasecmp(tok, "singleton", 9) == 0 ) {
			depend_type = SLURM_DEPEND_SINGLETON;
			dep_ptr = xmalloc(sizeof(struct depend_spec));
			dep_ptr->depend_type = depend_type;
			/* dep_ptr->job_id = 0;		set by xmalloc */
			/* dep_ptr->job_ptr = NULL;	set by xmalloc */
			(void) list_append(new_depend_list, dep_ptr);
			if (tok[9] == ',') {
				tok += 10;
				continue;
			}
			if (tok[9] != '\0')
				rc = ESLURM_DEPENDENCY;
			break;
 		}

		/* Test for old format, just a job ID */
		sep_ptr = strchr(tok, ':');
		if ((sep_ptr == NULL) && (tok[0] >= '0') && (tok[0] <= '9')) {
			job_id = strtol(tok, &sep_ptr, 10);
			if ((sep_ptr != NULL) && (sep_ptr[0] == '_')) {
				if (sep_ptr[1] == '*') {
					array_task_id = INFINITE;
					sep_ptr += 2;	/* Past "_*" */
				} else {
					array_task_id = strtol(sep_ptr+1,
							       &sep_ptr, 10);
				}
			} else {
				array_task_id = NO_VAL;
			}
			if ((sep_ptr == NULL) ||
			    (job_id == 0) || (job_id == job_ptr->job_id) ||
			    ((sep_ptr[0] != '\0') && (sep_ptr[0] != ','))) {
				rc = ESLURM_DEPENDENCY;
				break;
			}
			if (array_task_id == NO_VAL) {
				dep_job_ptr = find_job_record(job_id);
				if (!dep_job_ptr) {
					dep_job_ptr = find_job_array_rec(job_id,
								      INFINITE);
				}
				if (dep_job_ptr &&
				    (dep_job_ptr->array_job_id == job_id) &&
				    ((dep_job_ptr->array_task_id != NO_VAL) ||
				     (dep_job_ptr->array_recs != NULL))) {
					array_task_id = INFINITE;
				}
			} else {
				dep_job_ptr = find_job_array_rec(job_id,
								 array_task_id);
			}
			if (dep_job_ptr) {
				dep_ptr = xmalloc(sizeof(struct depend_spec));
				dep_ptr->array_task_id = array_task_id;
				dep_ptr->depend_type = SLURM_DEPEND_AFTER_ANY;
				if (array_task_id == NO_VAL) {
					dep_ptr->job_id = dep_job_ptr->job_id;
				} else {
					dep_ptr->job_id =
						dep_job_ptr->array_job_id;
				}
				dep_ptr->job_ptr = dep_job_ptr;
				(void) list_append(new_depend_list, dep_ptr);
			}
			if (sep_ptr && (sep_ptr[0] == ',')) {
				tok = sep_ptr + 1;
				continue;
			} else {
				break;
			}
		} else if (sep_ptr == NULL) {
			rc = ESLURM_DEPENDENCY;
			break;
		}

		/* New format, <test>:job_ID */
		if      (strncasecmp(tok, "afternotok", 10) == 0)
			depend_type = SLURM_DEPEND_AFTER_NOT_OK;
		else if (strncasecmp(tok, "aftercorr", 9) == 0)
			depend_type = SLURM_DEPEND_AFTER_CORRESPOND;
		else if (strncasecmp(tok, "afterany", 8) == 0)
			depend_type = SLURM_DEPEND_AFTER_ANY;
		else if (strncasecmp(tok, "afterok", 7) == 0)
			depend_type = SLURM_DEPEND_AFTER_OK;
		else if (strncasecmp(tok, "after", 5) == 0)
			depend_type = SLURM_DEPEND_AFTER;
		else if (strncasecmp(tok, "expand", 6) == 0) {
			if (!select_g_job_expand_allow()) {
				rc = ESLURM_DEPENDENCY;
				break;
			}
			depend_type = SLURM_DEPEND_EXPAND;
		} else {
			rc = ESLURM_DEPENDENCY;
			break;
		}
		sep_ptr++;	/* skip over ":" */
		while (rc == SLURM_SUCCESS) {
			job_id = strtol(sep_ptr, &sep_ptr2, 10);
			if ((sep_ptr2 != NULL) && (sep_ptr2[0] == '_')) {
				if (sep_ptr2[1] == '*') {
					array_task_id = INFINITE;
					sep_ptr2 += 2;	/* Past "_*" */
				} else {
					array_task_id = strtol(sep_ptr2+1,
							       &sep_ptr2, 10);
				}
			} else
				array_task_id = NO_VAL;
			if ((sep_ptr2 == NULL) ||
			    (job_id == 0) || (job_id == job_ptr->job_id) ||
			    ((sep_ptr2[0] != '\0') && (sep_ptr2[0] != ',') &&
			     (sep_ptr2[0] != '?')  && (sep_ptr2[0] != ':'))) {
				rc = ESLURM_DEPENDENCY;
				break;
			}
			if (array_task_id == NO_VAL) {
				dep_job_ptr = find_job_record(job_id);
				if (!dep_job_ptr) {
					dep_job_ptr = find_job_array_rec(job_id,
								      INFINITE);
				}
				if (dep_job_ptr &&
				    (dep_job_ptr->array_job_id == job_id) &&
				    ((dep_job_ptr->array_task_id != NO_VAL) ||
				     (dep_job_ptr->array_recs != NULL))) {
					array_task_id = INFINITE;
				}
			} else {
				dep_job_ptr = find_job_array_rec(job_id,
								 array_task_id);
			}
			if ((depend_type == SLURM_DEPEND_EXPAND) &&
			    ((expand_cnt++ > 0) || (dep_job_ptr == NULL) ||
			     (!IS_JOB_RUNNING(dep_job_ptr))              ||
			     (dep_job_ptr->qos_id != job_ptr->qos_id)    ||
			     (dep_job_ptr->part_ptr == NULL)             ||
			     (job_ptr->part_ptr     == NULL)             ||
			     (dep_job_ptr->part_ptr != job_ptr->part_ptr))) {
				/* Expand only jobs in the same QOS and
				 * and partition */
				rc = ESLURM_DEPENDENCY;
				break;
			}
			if (depend_type == SLURM_DEPEND_EXPAND) {
				assoc_mgr_lock_t locks = {
					NO_LOCK, NO_LOCK, NO_LOCK, NO_LOCK,
					READ_LOCK, NO_LOCK, NO_LOCK };

				job_ptr->details->expanding_jobid = job_id;
				/* GRES configuration of this job must match
				 * the job being expanded */
				xfree(job_ptr->gres);
				job_ptr->gres = xstrdup(dep_job_ptr->gres);
				FREE_NULL_LIST(job_ptr->gres_list);
				gres_plugin_job_state_validate(
					job_ptr->gres, &job_ptr->gres_list);
				assoc_mgr_lock(&locks);
				gres_set_job_tres_cnt(job_ptr->gres_list,
						      job_ptr->details ?
						      job_ptr->details->
						      min_nodes : 0,
						      job_ptr->tres_req_cnt,
						      true);
				xfree(job_ptr->tres_req_str);
				job_ptr->tres_req_str =
					assoc_mgr_make_tres_str_from_array(
						job_ptr->tres_req_cnt,
						TRES_STR_FLAG_SIMPLE, true);
				assoc_mgr_unlock(&locks);
			}
			if (dep_job_ptr) {	/* job still active */
				dep_ptr = xmalloc(sizeof(struct depend_spec));
				dep_ptr->array_task_id = array_task_id;
				dep_ptr->depend_type = depend_type;
				if (array_task_id == NO_VAL)
					dep_ptr->job_id  = dep_job_ptr->job_id;
				else {
					dep_ptr->job_id  =
						dep_job_ptr->array_job_id;
				}
				dep_ptr->job_ptr = dep_job_ptr;
				(void) list_append(new_depend_list, dep_ptr);
			}
			if (sep_ptr2[0] != ':')
				break;
			sep_ptr = sep_ptr2 + 1;	/* skip over ":" */
		}
		if (sep_ptr2 && (sep_ptr2[0] == ',')) {
			tok = sep_ptr2 + 1;
		} else if (sep_ptr2 && (sep_ptr2[0] == '?')) {
			tok = sep_ptr2 + 1;
			or_flag = true;
		} else {
			break;
		}
	}

	if (rc == SLURM_SUCCESS) {
		/* test for circular dependencies (e.g. A -> B -> A) */
		(void) _scan_depend(NULL, job_ptr->job_id);
		if (_scan_depend(new_depend_list, job_ptr->job_id))
			rc = ESLURM_CIRCULAR_DEPENDENCY;
	}

	if (rc == SLURM_SUCCESS) {
		FREE_NULL_LIST(job_ptr->details->depend_list);
		job_ptr->details->depend_list = new_depend_list;
		_depend_list2str(job_ptr, or_flag);
#if _DEBUG
		print_job_dependency(job_ptr);
#endif
	} else {
		FREE_NULL_LIST(new_depend_list);
	}
	xfree(new_array_dep);
	return rc;
}

/* Return true if job_id is found in dependency_list.
 * Pass NULL dependency list to clear the counter.
 * Execute recursively for each dependent job */
static bool _scan_depend(List dependency_list, uint32_t job_id)
{
	static time_t sched_update = 0;
	static int max_depend_depth = 10;
	static int job_counter = 0;
	bool rc = false;
	ListIterator iter;
	struct depend_spec *dep_ptr;

	if (sched_update != slurmctld_conf.last_update) {
		char *sched_params, *tmp_ptr;

		sched_params = slurm_get_sched_params();
		if (sched_params &&
		    (tmp_ptr = strstr(sched_params, "max_depend_depth="))) {
		/*                                   01234567890123456 */
			int i = atoi(tmp_ptr + 17);
			if (i < 0) {
				error("ignoring SchedulerParameters: "
				      "max_depend_depth value of %d", i);
			} else {
				      max_depend_depth = i;
			}
		}
		xfree(sched_params);
		sched_update = slurmctld_conf.last_update;
	}

	if (dependency_list == NULL) {
		job_counter = 0;
		return false;
	} else if (job_counter++ >= max_depend_depth) {
		return false;
	}

	xassert(job_id);
	iter = list_iterator_create(dependency_list);
	while (!rc && (dep_ptr = (struct depend_spec *) list_next(iter))) {
		if (dep_ptr->job_id == 0)	/* Singleton */
			continue;
		if (dep_ptr->job_id == job_id)
			rc = true;
		else if ((dep_ptr->job_id != dep_ptr->job_ptr->job_id) ||
			 (dep_ptr->job_ptr->magic != JOB_MAGIC))
			continue;	/* purged job, ptr not yet cleared */
		else if (!IS_JOB_FINISHED(dep_ptr->job_ptr) &&
			 dep_ptr->job_ptr->details &&
			 dep_ptr->job_ptr->details->depend_list) {
			rc = _scan_depend(dep_ptr->job_ptr->details->
					  depend_list, job_id);
			if (rc) {
				info("circular dependency: job %u is dependent "
				     "upon job %u", dep_ptr->job_id, job_id);
			}
		}
	}
	list_iterator_destroy(iter);
	return rc;
}

static void _pre_list_del(void *x)
{
	xfree(x);
}

/* If there are higher priority queued jobs in this job's partition, then
 * delay the job's expected initiation time as needed to run those jobs.
 * NOTE: This is only a rough estimate of the job's start time as it ignores
 * job dependencies, feature requirements, specific node requirements, etc. */
static void _delayed_job_start_time(struct job_record *job_ptr)
{
	uint32_t part_node_cnt, part_cpu_cnt, part_cpus_per_node;
	uint32_t job_size_cpus, job_size_nodes, job_time;
	uint64_t cume_space_time = 0;
	struct job_record *job_q_ptr;
	ListIterator job_iterator;

	if (job_ptr->part_ptr == NULL)
		return;
	part_node_cnt = job_ptr->part_ptr->total_nodes;
	part_cpu_cnt  = job_ptr->part_ptr->total_cpus;
	if (part_cpu_cnt > part_node_cnt)
		part_cpus_per_node = part_cpu_cnt / part_node_cnt;
	else
		part_cpus_per_node = 1;

	job_iterator = list_iterator_create(job_list);
	while ((job_q_ptr = (struct job_record *) list_next(job_iterator))) {
		if (!IS_JOB_PENDING(job_q_ptr) || !job_q_ptr->details ||
		    (job_q_ptr->part_ptr != job_ptr->part_ptr) ||
		    (job_q_ptr->priority < job_ptr->priority) ||
		    (job_q_ptr->job_id == job_ptr->job_id) ||
		    (fed_mgr_is_tracker_only_job(job_q_ptr)))
			continue;
		if (job_q_ptr->details->min_nodes == NO_VAL)
			job_size_nodes = 1;
		else
			job_size_nodes = job_q_ptr->details->min_nodes;
		if (job_q_ptr->details->min_cpus == NO_VAL)
			job_size_cpus = 1;
		else
			job_size_cpus = job_q_ptr->details->min_cpus;
		job_size_cpus = MAX(job_size_cpus,
				    (job_size_nodes * part_cpus_per_node));
		if (job_q_ptr->time_limit == NO_VAL)
			job_time = job_q_ptr->part_ptr->max_time;
		else
			job_time = job_q_ptr->time_limit;
		cume_space_time += job_size_cpus * job_time;
	}
	list_iterator_destroy(job_iterator);
	cume_space_time /= part_cpu_cnt;/* Factor out size */
	cume_space_time *= 60;		/* Minutes to seconds */
	debug2("Increasing estimated start of job %u by %"PRIu64" secs",
	       job_ptr->job_id, cume_space_time);
	job_ptr->start_time += cume_space_time;
}

/* Determine if a pending job will run using only the specified nodes
 * (in job_desc_msg->req_nodes), build response message and return
 * SLURM_SUCCESS on success. Otherwise return an error code. Caller
 * must free response message */
extern int job_start_data(job_desc_msg_t *job_desc_msg,
			  will_run_response_msg_t **resp)
{
	struct job_record *job_ptr;
	struct part_record *part_ptr;
	bitstr_t *active_bitmap = NULL, *avail_bitmap = NULL;
	bitstr_t *resv_bitmap = NULL;
	bitstr_t *exc_core_bitmap = NULL;
	uint32_t min_nodes, max_nodes, req_nodes;
	int i, rc = SLURM_SUCCESS;
	time_t now = time(NULL), start_res, orig_start_time = (time_t) 0;
	List preemptee_candidates = NULL, preemptee_job_list = NULL;
	bool resv_overlap = false;

	job_ptr = find_job_record(job_desc_msg->job_id);
	if (job_ptr == NULL)
		return ESLURM_INVALID_JOB_ID;

	part_ptr = job_ptr->part_ptr;
	if (part_ptr == NULL)
		return ESLURM_INVALID_PARTITION_NAME;

	if ((job_ptr->details == NULL) || (!IS_JOB_PENDING(job_ptr)))
		return ESLURM_DISABLED;

	if ((job_desc_msg->req_nodes == NULL) ||
	    (job_desc_msg->req_nodes == '\0')) {
		/* assume all nodes available to job for testing */
		avail_bitmap = bit_alloc(node_record_count);
		bit_nset(avail_bitmap, 0, (node_record_count - 1));
	} else if (node_name2bitmap(job_desc_msg->req_nodes, false,
				    &avail_bitmap) != 0) {
		return ESLURM_INVALID_NODE_NAME;
	}

	/* Consider only nodes in this job's partition */
	if (part_ptr->node_bitmap)
		bit_and(avail_bitmap, part_ptr->node_bitmap);
	else
		rc = ESLURM_REQUESTED_PART_CONFIG_UNAVAILABLE;
	if (job_req_node_filter(job_ptr, avail_bitmap, true))
		rc = ESLURM_REQUESTED_PART_CONFIG_UNAVAILABLE;
	if (job_ptr->details->exc_node_bitmap) {
		bitstr_t *exc_node_mask = NULL;
		exc_node_mask = bit_copy(job_ptr->details->exc_node_bitmap);
		bit_not(exc_node_mask);
		bit_and(avail_bitmap, exc_node_mask);
		FREE_NULL_BITMAP(exc_node_mask);
	}
	if (job_ptr->details->req_node_bitmap) {
		if (!bit_super_set(job_ptr->details->req_node_bitmap,
				   avail_bitmap)) {
			rc = ESLURM_REQUESTED_PART_CONFIG_UNAVAILABLE;
		}
	}

	/* Enforce reservation: access control, time and nodes */
	if (job_ptr->details->begin_time &&
	    (job_ptr->details->begin_time > now))
		start_res = job_ptr->details->begin_time;
	else
		start_res = now;

	i = job_test_resv(job_ptr, &start_res, true, &resv_bitmap,
			  &exc_core_bitmap, &resv_overlap, false);
	if (i != SLURM_SUCCESS) {
		FREE_NULL_BITMAP(avail_bitmap);
		FREE_NULL_BITMAP(exc_core_bitmap);
		return i;
	}
	bit_and(avail_bitmap, resv_bitmap);
	FREE_NULL_BITMAP(resv_bitmap);

	/* Only consider nodes that are not DOWN or DRAINED */
	bit_and(avail_bitmap, avail_node_bitmap);

	if (rc == SLURM_SUCCESS) {
		int test_fini = -1;
		uint8_t save_share_res, save_whole_node;
		/* On BlueGene systems don't adjust the min/max node limits
		   here.  We are working on midplane values. */
		min_nodes = MAX(job_ptr->details->min_nodes,
				part_ptr->min_nodes);
		if (job_ptr->details->max_nodes == 0)
			max_nodes = part_ptr->max_nodes;
		else
			max_nodes = MIN(job_ptr->details->max_nodes,
					part_ptr->max_nodes);
		max_nodes = MIN(max_nodes, 500000);	/* prevent overflows */
		if (!job_ptr->limit_set.tres[TRES_ARRAY_NODE] &&
		    job_ptr->details->max_nodes)
			req_nodes = max_nodes;
		else
			req_nodes = min_nodes;
		preemptee_candidates = slurm_find_preemptable_jobs(job_ptr);

		/* The orig_start is based upon the backfill scheduler data
		 * and considers all higher priority jobs. The logic below
		 * only considers currently running jobs, so the expected
		 * start time will almost certainly be earlier and not as
		 * accurate, but this algorithm is much faster. */
		orig_start_time = job_ptr->start_time;
		build_active_feature_bitmap(job_ptr, avail_bitmap,
					    &active_bitmap);
		if (active_bitmap) {
			rc = select_g_job_test(job_ptr, active_bitmap,
					       min_nodes, max_nodes, req_nodes,
					       SELECT_MODE_WILL_RUN,
					       preemptee_candidates,
					       &preemptee_job_list,
					       exc_core_bitmap);
			if (rc == SLURM_SUCCESS) {
				FREE_NULL_BITMAP(avail_bitmap);
				avail_bitmap = active_bitmap;
				active_bitmap = NULL;
				test_fini = 1;
			} else {
				FREE_NULL_BITMAP(active_bitmap);
				save_share_res  = job_ptr->details->share_res;
				save_whole_node = job_ptr->details->whole_node;
				job_ptr->details->share_res = 0;
				job_ptr->details->whole_node = 1;
				test_fini = 0;
			}
		}
		if (test_fini != 1) {
			rc = select_g_job_test(job_ptr, avail_bitmap,
					       min_nodes, max_nodes, req_nodes,
					       SELECT_MODE_WILL_RUN,
					       preemptee_candidates,
					       &preemptee_job_list,
					       exc_core_bitmap);
			if (test_fini == 0) {
				job_ptr->details->share_res = save_share_res;
				job_ptr->details->whole_node = save_whole_node;
			}
		}
	}

	if (rc == SLURM_SUCCESS) {
		will_run_response_msg_t *resp_data;
		resp_data = xmalloc(sizeof(will_run_response_msg_t));
		resp_data->job_id     = job_ptr->job_id;
#ifdef HAVE_BG
		select_g_select_jobinfo_get(job_ptr->select_jobinfo,
					    SELECT_JOBDATA_NODE_CNT,
					    &resp_data->proc_cnt);

#else
		resp_data->proc_cnt = job_ptr->total_cpus;
#endif
		_delayed_job_start_time(job_ptr);
		resp_data->start_time = MAX(job_ptr->start_time,
					    orig_start_time);
		resp_data->start_time = MAX(resp_data->start_time, start_res);
		job_ptr->start_time   = 0;  /* restore pending job start time */
		resp_data->node_list  = bitmap2node_name(avail_bitmap);

		if (preemptee_job_list) {
			ListIterator preemptee_iterator;
			uint32_t *preemptee_jid;
			struct job_record *tmp_job_ptr;
			resp_data->preemptee_job_id=list_create(_pre_list_del);
			preemptee_iterator = list_iterator_create(
							preemptee_job_list);
			while ((tmp_job_ptr = (struct job_record *)
					list_next(preemptee_iterator))) {
				preemptee_jid = xmalloc(sizeof(uint32_t));
				(*preemptee_jid) = tmp_job_ptr->job_id;
				list_append(resp_data->preemptee_job_id,
					    preemptee_jid);
			}
			list_iterator_destroy(preemptee_iterator);
		}

		resp_data->sys_usage_per = _get_system_usage();

		*resp = resp_data;
	} else {
		rc = ESLURM_REQUESTED_NODE_CONFIG_UNAVAILABLE;
	}

	FREE_NULL_LIST(preemptee_candidates);
	FREE_NULL_LIST(preemptee_job_list);
	FREE_NULL_BITMAP(avail_bitmap);
	FREE_NULL_BITMAP(exc_core_bitmap);
	return rc;
}

/*
 * epilog_slurmctld - execute the epilog_slurmctld for a job that has just
 *	terminated.
 * IN job_ptr - pointer to job that has been terminated
 * RET SLURM_SUCCESS(0) or error code
 */
extern int epilog_slurmctld(struct job_record *job_ptr)
{
	int rc;
	pthread_t thread_id_epilog;
	pthread_attr_t thread_attr_epilog;
	epilog_arg_t *epilog_arg;

	if ((slurmctld_conf.epilog_slurmctld == NULL) ||
	    (slurmctld_conf.epilog_slurmctld[0] == '\0'))
		return SLURM_SUCCESS;

	if (access(slurmctld_conf.epilog_slurmctld, X_OK) < 0) {
		error("Invalid EpilogSlurmctld: %m");
		return errno;
	}

	epilog_arg = xmalloc(sizeof(epilog_arg_t));
	epilog_arg->job_id = job_ptr->job_id;
	epilog_arg->epilog_slurmctld = xstrdup(slurmctld_conf.epilog_slurmctld);
	epilog_arg->my_env = _build_env(job_ptr, true);

	slurm_attr_init(&thread_attr_epilog);
	pthread_attr_setdetachstate(&thread_attr_epilog,
				    PTHREAD_CREATE_DETACHED);
	job_ptr->epilog_running = true;
	while (1) {
		rc = pthread_create(&thread_id_epilog,
				    &thread_attr_epilog,
				    _run_epilog, (void *) epilog_arg);
		if (rc == 0) {
			slurm_attr_destroy(&thread_attr_epilog);
			return SLURM_SUCCESS;
		}
		if (errno == EAGAIN)
			continue;
		error("pthread_create: %m");
		slurm_attr_destroy(&thread_attr_epilog);
		job_ptr->epilog_running = false;
		return errno;
	}
}

static char **_build_env(struct job_record *job_ptr, bool is_epilog)
{
	char **my_env, *name, *eq, buf[32];
	int exit_code, i, signal;

	my_env = xmalloc(sizeof(char *));
	my_env[0] = NULL;

	/* Set SPANK env vars first so that we can overrite as needed
	 * below. Prevent user hacking from setting SLURM_JOB_ID etc. */
	if (job_ptr->spank_job_env_size) {
		env_array_merge(&my_env,
				(const char **) job_ptr->spank_job_env);
	}

#ifdef HAVE_BG
	select_g_select_jobinfo_get(job_ptr->select_jobinfo,
				    SELECT_JOBDATA_BLOCK_ID, &name);
	setenvf(&my_env, "MPIRUN_PARTITION", "%s", name);
	xfree(name);
#elif defined HAVE_ALPS_CRAY
	name = select_g_select_jobinfo_xstrdup(job_ptr->select_jobinfo,
						SELECT_PRINT_RESV_ID);
	setenvf(&my_env, "BASIL_RESERVATION_ID", "%s", name);
	xfree(name);
#endif
	setenvf(&my_env, "SLURM_JOB_ACCOUNT", "%s", job_ptr->account);
	if (job_ptr->details) {
		setenvf(&my_env, "SLURM_JOB_CONSTRAINTS",
			"%s", job_ptr->details->features);
	}

	if (is_epilog) {
		exit_code = signal = 0;
		if (WIFEXITED(job_ptr->exit_code)) {
			exit_code = WEXITSTATUS(job_ptr->exit_code);
		}
		if (WIFSIGNALED(job_ptr->exit_code)) {
			signal = WTERMSIG(job_ptr->exit_code);
		}
		snprintf(buf, sizeof(buf), "%d:%d", exit_code, signal);
		setenvf(&my_env, "SLURM_JOB_DERIVED_EC", "%u",
			job_ptr->derived_ec);
		setenvf(&my_env, "SLURM_JOB_EXIT_CODE2", "%s", buf);
		setenvf(&my_env, "SLURM_JOB_EXIT_CODE", "%u", job_ptr->exit_code);
	}

	if (job_ptr->array_task_id != NO_VAL) {
		setenvf(&my_env, "SLURM_ARRAY_JOB_ID", "%u",
			job_ptr->array_job_id);
		setenvf(&my_env, "SLURM_ARRAY_TASK_ID", "%u",
			job_ptr->array_task_id);
		if (job_ptr->details && job_ptr->details->env_sup &&
		    job_ptr->details->env_cnt) {
			for (i = 0; i < job_ptr->details->env_cnt; i++) {
				if (xstrncmp(job_ptr->details->env_sup[i],
					     "SLURM_ARRAY_TASK", 16))
					continue;
				eq = strchr(job_ptr->details->env_sup[i], '=');
				if (!eq)
					continue;
				eq[0] = '\0';
				setenvf(&my_env,
					job_ptr->details->env_sup[i],
				        "%s", eq + 1);
				eq[0] = '=';
			}
		}
	}

	if (slurmctld_cluster_name) {
		setenvf(&my_env, "SLURM_CLUSTER_NAME", "%s",
			slurmctld_cluster_name);
	}

	setenvf(&my_env, "SLURM_JOB_GID", "%u", job_ptr->group_id);
	name = gid_to_string((uid_t) job_ptr->group_id);
	setenvf(&my_env, "SLURM_JOB_GROUP", "%s", name);
	xfree(name);
	setenvf(&my_env, "SLURM_JOBID", "%u", job_ptr->job_id);
	setenvf(&my_env, "SLURM_JOB_ID", "%u", job_ptr->job_id);
	setenvf(&my_env, "SLURM_JOB_NAME", "%s", job_ptr->name);
	setenvf(&my_env, "SLURM_JOB_NODELIST", "%s", job_ptr->nodes);
	if (job_ptr->part_ptr) {
		setenvf(&my_env, "SLURM_JOB_PARTITION", "%s",
			job_ptr->part_ptr->name);
	} else {
		setenvf(&my_env, "SLURM_JOB_PARTITION", "%s",
			job_ptr->partition);
	}
	setenvf(&my_env, "SLURM_JOB_UID", "%u", job_ptr->user_id);
	name = uid_to_string((uid_t) job_ptr->user_id);
	setenvf(&my_env, "SLURM_JOB_USER", "%s", name);
	xfree(name);

	return my_env;
}

static void *_run_epilog(void *arg)
{
	/* Locks: Write job */
	slurmctld_lock_t job_write_lock = {
		NO_LOCK, WRITE_LOCK, NO_LOCK, NO_LOCK, NO_LOCK };
	struct job_record *job_ptr;
	epilog_arg_t *epilog_arg = (epilog_arg_t *) arg;
	pid_t cpid;
	int i, status, wait_rc;
	char *argv[2];
	uint16_t tm;

	argv[0] = epilog_arg->epilog_slurmctld;
	argv[1] = NULL;

	if ((cpid = fork()) < 0) {
		error("epilog_slurmctld fork error: %m");
		goto fini;
	}
	if (cpid == 0) {
		for (i = 0; i < 1024; i++)
			(void) close(i);
		setpgid(0, 0);
		execve(argv[0], argv, epilog_arg->my_env);
		exit(127);
	}

	/* Prolog and epilog use the same timeout
	 */
	tm = slurm_get_prolog_timeout();
	while (1) {
		wait_rc = waitpid_timeout(__func__, cpid, &status, tm);
		if (wait_rc < 0) {
			if (errno == EINTR)
				continue;
			error("%s: waitpid error: %m", __func__);
			break;
		} else if (wait_rc > 0) {
			break;
		}
	}
	if (status != 0) {
		error("epilog_slurmctld job %u epilog exit status %u:%u",
		      epilog_arg->job_id, WEXITSTATUS(status),
		      WTERMSIG(status));
	} else {
		debug2("epilog_slurmctld job %u epilog completed",
		       epilog_arg->job_id);
	}

 fini:	lock_slurmctld(job_write_lock);
	job_ptr = find_job_record(epilog_arg->job_id);
	if (job_ptr) {
		job_ptr->epilog_running = false;
		/* Clean up the JOB_COMPLETING flag
		 * only if the node count is 0 meaning
		 * the slurmd epilog already completed.
		 */
		if (job_ptr->node_cnt == 0
		    && IS_JOB_COMPLETING(job_ptr))
			cleanup_completing(job_ptr);
	}
	unlock_slurmctld(job_write_lock);
	xfree(epilog_arg->epilog_slurmctld);
	for (i=0; epilog_arg->my_env[i]; i++)
		xfree(epilog_arg->my_env[i]);
	xfree(epilog_arg->my_env);
	xfree(epilog_arg);
	return NULL;
}

/* Determine which nodes must be rebooted for a job
 * IN job_ptr - pointer to job that will be initiated
 * RET bitmap of nodes requiring a reboot
 */
extern bitstr_t *node_features_reboot(struct job_record *job_ptr)
{
	bitstr_t *active_bitmap = NULL, *boot_node_bitmap = NULL;

	if (job_ptr->reboot) {
		boot_node_bitmap = bit_copy(job_ptr->node_bitmap);
		return boot_node_bitmap;
	}

	if ((node_features_g_count() == 0) ||
	    !node_features_g_user_update(job_ptr->user_id))
		return NULL;

	build_active_feature_bitmap(job_ptr, job_ptr->node_bitmap,
				    &active_bitmap);
	if (active_bitmap == NULL)	/* All have desired features */
		return NULL;

	boot_node_bitmap = bit_copy(job_ptr->node_bitmap);
	bit_not(active_bitmap);	/* Change to INactive_bitmap */
	bit_and(boot_node_bitmap, active_bitmap);
	FREE_NULL_BITMAP(active_bitmap);
	if (bit_set_count(boot_node_bitmap) == 0)
		FREE_NULL_BITMAP(boot_node_bitmap);
	else
		job_ptr->wait_all_nodes = 1;

	return boot_node_bitmap;
}

/* Determine if node boot required for this job
 * IN job_ptr - pointer to job that will be initiated
 * IN node_bitmap - nodes to be allocated
 * RET - true if reboot required
 */
extern bool node_features_reboot_test(struct job_record *job_ptr,
				      bitstr_t *node_bitmap)
{
	bitstr_t *active_bitmap = NULL, *boot_node_bitmap = NULL;
	int node_cnt;

	if (job_ptr->reboot)
		return true;

	if ((node_features_g_count() == 0) ||
	    !node_features_g_user_update(job_ptr->user_id))
		return false;

	build_active_feature_bitmap(job_ptr, node_bitmap, &active_bitmap);
	if (active_bitmap == NULL)	/* All have desired features */
		return false;

	boot_node_bitmap = bit_copy(node_bitmap);
	bit_not(active_bitmap);	/* Change to INactive_bitmap */
	bit_and(boot_node_bitmap, active_bitmap);
	node_cnt = bit_set_count(boot_node_bitmap);
	FREE_NULL_BITMAP(active_bitmap);
	FREE_NULL_BITMAP(boot_node_bitmap);

	if (node_cnt == 0)
		return false;
	return true;
}

/*
 * reboot_job_nodes - Reboot the compute nodes allocated to a job.
 * IN job_ptr - pointer to job that will be initiated
 * RET SLURM_SUCCESS(0) or error code
 */
#ifdef HAVE_FRONT_END
extern int reboot_job_nodes(struct job_record *job_ptr)
{
	return SLURM_SUCCESS;
}
#else
extern int reboot_job_nodes(struct job_record *job_ptr)
{
	int i, i_first, i_last, rc;
	pthread_t thread_id_prolog;
	pthread_attr_t thread_attr_prolog;
	agent_arg_t *reboot_agent_args = NULL;
	reboot_msg_t *reboot_msg;
	struct node_record *node_ptr;
	time_t now = time(NULL);
	bitstr_t *boot_node_bitmap = NULL;

	if ((job_ptr->details == NULL) || (job_ptr->node_bitmap == NULL))
		return SLURM_SUCCESS;
	if (power_save_test())
		return power_job_reboot(job_ptr);
	if ((slurmctld_conf.reboot_program == NULL) ||
	    (slurmctld_conf.reboot_program[0] == '\0'))
		return SLURM_SUCCESS;

	boot_node_bitmap = node_features_reboot(job_ptr);
	if (boot_node_bitmap == NULL)
		return SLURM_SUCCESS;

	reboot_agent_args = xmalloc(sizeof(agent_arg_t));
	reboot_agent_args->msg_type = REQUEST_REBOOT_NODES;
	reboot_agent_args->retry = 0;
	reboot_agent_args->protocol_version = SLURM_PROTOCOL_VERSION;
	reboot_agent_args->hostlist = hostlist_create(NULL);
	reboot_msg = xmalloc(sizeof(reboot_msg_t));
	if (job_ptr->details->features &&
	    node_features_g_user_update(job_ptr->user_id)) {
		reboot_msg->features = node_features_g_job_xlate(
					job_ptr->details->features);
	}
	reboot_agent_args->msg_args = reboot_msg;
	i_first = bit_ffs(boot_node_bitmap);
	if (i_first >= 0)
		i_last = bit_fls(boot_node_bitmap);
	else
		i_last = i_first - 1;
	for (i = i_first; i <= i_last; i++) {
		if (!bit_test(boot_node_bitmap, i))
			continue;
		node_ptr = node_record_table_ptr + i;
		if (reboot_agent_args->protocol_version
		    > node_ptr->protocol_version) {
			reboot_agent_args->protocol_version =
				node_ptr->protocol_version;
		}
		hostlist_push_host(reboot_agent_args->hostlist, node_ptr->name);
		reboot_agent_args->node_count++;
		node_ptr->node_state |= NODE_STATE_NO_RESPOND;
		node_ptr->node_state |= NODE_STATE_POWER_UP;
		bit_clear(avail_node_bitmap, i);
		bit_set(booting_node_bitmap, i);
		node_ptr->boot_req_time = now;
		node_ptr->last_response = now + slurmctld_conf.resume_timeout;
	}
	FREE_NULL_BITMAP(boot_node_bitmap);
	agent_queue_request(reboot_agent_args);

	if (job_ptr->details)
		job_ptr->details->prolog_running++;

	slurm_attr_init(&thread_attr_prolog);
	pthread_attr_setdetachstate(&thread_attr_prolog,
				    PTHREAD_CREATE_DETACHED);
	while (1) {
		rc = pthread_create(&thread_id_prolog,
				    &thread_attr_prolog,
				    _wait_boot, (void *) job_ptr);
		if (rc == 0) {
			slurm_attr_destroy(&thread_attr_prolog);
			return SLURM_SUCCESS;
		}
		if (errno == EAGAIN)
			continue;
		error("pthread_create: %m");
		slurm_attr_destroy(&thread_attr_prolog);
		return errno;
	}
}

static void *_wait_boot(void *arg)
{
	struct job_record *job_ptr = (struct job_record *) arg;
	/* Locks: Write jobs; read nodes */
	slurmctld_lock_t job_write_lock = {
		READ_LOCK, WRITE_LOCK, READ_LOCK, NO_LOCK, NO_LOCK };
	uint16_t resume_timeout = slurm_get_resume_timeout();
	struct node_record *node_ptr;
	time_t start_time = time(NULL);
	int i, total_node_cnt, wait_node_cnt;
	uint32_t save_job_id = job_ptr->job_id;

	do {
		sleep(5);
		total_node_cnt = wait_node_cnt = 0;
		lock_slurmctld(job_write_lock);
		if ((job_ptr->magic != JOB_MAGIC) ||
		    (job_ptr->job_id != save_job_id)) {
			error("Job %u vanished while waiting for node boot",
			      save_job_id);
			unlock_slurmctld(job_write_lock);
			return NULL;
		}
		if (IS_JOB_PENDING(job_ptr) ||	/* Job requeued or killed */
		    IS_JOB_FINISHED(job_ptr) ||
		    !job_ptr->node_bitmap) {
			verbose("Job %u no longer waiting for node boot",
				save_job_id);
			unlock_slurmctld(job_write_lock);
			return NULL;
		}
		for (i = 0, node_ptr = node_record_table_ptr;
		     i < node_record_count; i++, node_ptr++) {
			if (!bit_test(job_ptr->node_bitmap, i))
				continue;
			total_node_cnt++;
			if (node_ptr->boot_time < start_time)
				wait_node_cnt++;
		}
		if (wait_node_cnt) {
			debug("Job %u still waiting for %d of %d nodes to boot",
			      job_ptr->job_id, wait_node_cnt, total_node_cnt);
		} else {
			info("Job %u boot complete for all %d nodes",
			     job_ptr->job_id, total_node_cnt);
		}
		i = (int) difftime(time(NULL), start_time);
		if (i >= resume_timeout) {
			error("Job %u timeout waiting for node %d of %d boots",
			      job_ptr->job_id, wait_node_cnt, total_node_cnt);
			wait_node_cnt = 0;
		}
		unlock_slurmctld(job_write_lock);
	} while (wait_node_cnt);

	lock_slurmctld(job_write_lock);
	prolog_running_decr(job_ptr);
	job_validate_mem(job_ptr);
	unlock_slurmctld(job_write_lock);

	return NULL;
}
#endif

/*
 * prolog_slurmctld - execute the prolog_slurmctld for a job that has just
 *	been allocated resources.
 * IN job_ptr - pointer to job that will be initiated
 * RET SLURM_SUCCESS(0) or error code
 */
extern int prolog_slurmctld(struct job_record *job_ptr)
{
	int rc;
	pthread_t thread_id_prolog;
	pthread_attr_t thread_attr_prolog;

	if ((slurmctld_conf.prolog_slurmctld == NULL) ||
	    (slurmctld_conf.prolog_slurmctld[0] == '\0'))
		return SLURM_SUCCESS;

	if (access(slurmctld_conf.prolog_slurmctld, X_OK) < 0) {
		error("Invalid PrologSlurmctld: %m");
		return errno;
	}

	if (job_ptr->details) {
		job_ptr->details->prolog_running++;
		job_ptr->job_state |= JOB_CONFIGURING;
	}

	slurm_attr_init(&thread_attr_prolog);
	pthread_attr_setdetachstate(&thread_attr_prolog,
				    PTHREAD_CREATE_DETACHED);
	while (1) {
		rc = pthread_create(&thread_id_prolog,
				    &thread_attr_prolog,
				    _run_prolog, (void *) job_ptr);
		if (rc == 0) {
			slurm_attr_destroy(&thread_attr_prolog);
			return SLURM_SUCCESS;
		}
		if (errno == EAGAIN)
			continue;
		error("pthread_create: %m");
		slurm_attr_destroy(&thread_attr_prolog);
		return errno;
	}
}

static void *_run_prolog(void *arg)
{
	struct job_record *job_ptr = (struct job_record *) arg;
	struct node_record *node_ptr;
	uint32_t job_id;
	pid_t cpid;
	int i, rc, status, wait_rc;
	char *argv[2], **my_env;
	/* Locks: Read config; Write jobs, nodes */
	slurmctld_lock_t config_read_lock = {
		READ_LOCK, WRITE_LOCK, WRITE_LOCK, NO_LOCK, NO_LOCK };
	bitstr_t *node_bitmap = NULL;
	time_t now = time(NULL);
	uint16_t resume_timeout = slurm_get_resume_timeout();
	uint16_t tm;

	lock_slurmctld(config_read_lock);
	argv[0] = xstrdup(slurmctld_conf.prolog_slurmctld);
	argv[1] = NULL;
	my_env = _build_env(job_ptr, false);
	job_id = job_ptr->job_id;
	if (job_ptr->node_bitmap) {
		node_bitmap = bit_copy(job_ptr->node_bitmap);
		for (i = 0, node_ptr = node_record_table_ptr;
		     i < node_record_count; i++, node_ptr++) {
			if (!bit_test(node_bitmap, i))
				continue;
			/* Allow time for possible reboot */
			node_ptr->last_response = now + resume_timeout;
		}
	}
	unlock_slurmctld(config_read_lock);

	if ((cpid = fork()) < 0) {
		error("prolog_slurmctld fork error: %m");
		goto fini;
	}
	if (cpid == 0) {
		for (i = 0; i < 1024; i++)
			(void) close(i);
		setpgid(0, 0);
		execve(argv[0], argv, my_env);
		exit(127);
	}

	tm = slurm_get_prolog_timeout();
	while (1) {
		wait_rc = waitpid_timeout(__func__, cpid, &status, tm);
		if (wait_rc < 0) {
			if (errno == EINTR)
				continue;
			error("%s: waitpid error: %m", __func__);
			break;
		} else if (wait_rc > 0) {
			break;
		}
	}

	if (status != 0) {
		bool kill_job = false;
		slurmctld_lock_t job_write_lock = {
			NO_LOCK, WRITE_LOCK, WRITE_LOCK, NO_LOCK, READ_LOCK };
		error("prolog_slurmctld job %u prolog exit status %u:%u",
		      job_id, WEXITSTATUS(status), WTERMSIG(status));
		lock_slurmctld(job_write_lock);
		if ((rc = job_requeue(0, job_id, NULL, false, 0))) {
			info("unable to requeue job %u: %m", job_id);
			kill_job = true;
		}
		if (kill_job) {
			srun_user_message(job_ptr,
					  "PrologSlurmctld failed, job killed");
			(void) job_signal(job_id, SIGKILL, 0, 0, false);
		}

		unlock_slurmctld(job_write_lock);
	} else
		debug2("prolog_slurmctld job %u prolog completed", job_id);

 fini:	xfree(argv[0]);
	for (i=0; my_env[i]; i++)
		xfree(my_env[i]);
	xfree(my_env);
	lock_slurmctld(config_read_lock);
	if (job_ptr->job_id != job_id) {
		error("prolog_slurmctld job %u pointer invalid", job_id);
		job_ptr = find_job_record(job_id);
		if (job_ptr == NULL)
			error("prolog_slurmctld job %u now defunct", job_id);
	}
	prolog_running_decr(job_ptr);
	if (power_save_test()) {
		/* Wait for node to register after booting */
	} else if (job_ptr && job_ptr->node_bitmap) {
		for (i=0; i<node_record_count; i++) {
			if (bit_test(job_ptr->node_bitmap, i) == 0)
				continue;
			bit_clear(booting_node_bitmap, i);
			node_record_table_ptr[i].node_state &=
				(~NODE_STATE_POWER_UP);
		}
	} else if (node_bitmap) {
		for (i=0; i<node_record_count; i++) {
			if (bit_test(node_bitmap, i) == 0)
				continue;
			bit_clear(booting_node_bitmap, i);
			node_record_table_ptr[i].node_state &=
				(~NODE_STATE_POWER_UP);
		}
	}
	unlock_slurmctld(config_read_lock);
	FREE_NULL_BITMAP(node_bitmap);

	return NULL;
}

/* Decrement a job's prolog_running counter and launch the job if zero */
extern void prolog_running_decr(struct job_record *job_ptr)
{
	if (!job_ptr)
		return;

	if (job_ptr->details && job_ptr->details->prolog_running &&
	    (--job_ptr->details->prolog_running > 0))
		return;

	/* Federated job notified the origin that the job is to be requeued,
	 * need to wait for this job to be cancelled. */
	if (job_ptr->job_state & JOB_REQUEUE_FED)
		return;

	job_ptr->job_state &= ~JOB_CONFIGURING;
	if (job_ptr->batch_flag &&
	    ((job_ptr->bit_flags & NODE_REBOOT) == 0) &&
	    (IS_JOB_RUNNING(job_ptr) || IS_JOB_SUSPENDED(job_ptr))) {
		launch_job(job_ptr);
	}
}

/*
 * Copy a job's feature list
 * IN feature_list_src - a job's depend_lst
 * RET copy of feature_list_src, must be freed by caller
 */
extern List feature_list_copy(List feature_list_src)
{
	job_feature_t *feat_src, *feat_dest;
	ListIterator iter;
	List feature_list_dest = NULL;

	if (!feature_list_src)
		return feature_list_dest;

	feature_list_dest = list_create(_feature_list_delete);
	iter = list_iterator_create(feature_list_src);
	while ((feat_src = (job_feature_t *) list_next(iter))) {
		feat_dest = xmalloc(sizeof(job_feature_t));
		memcpy(feat_dest, feat_src, sizeof(job_feature_t));
		feat_dest->name = xstrdup(feat_src->name);
		list_append(feature_list_dest, feat_dest);
	}
	list_iterator_destroy(iter);
	return feature_list_dest;
}

/*
 * build_feature_list - Translate a job's feature string into a feature_list
 * IN  details->features
 * OUT details->feature_list
 * RET error code
 */
extern int build_feature_list(struct job_record *job_ptr)
{
	struct job_details *detail_ptr = job_ptr->details;
	char *tmp_requested, *str_ptr, *feature = NULL;
	int bracket = 0, count = 0, i;
	bool have_count = false, have_or = false;
	job_feature_t *feat;

	if (!detail_ptr || !detail_ptr->features)	/* no constraints */
		return SLURM_SUCCESS;
	if (detail_ptr->feature_list)		/* already processed */
		return SLURM_SUCCESS;

	/* Use of commas separator is a common error. Replace them with '&' */
	while ((str_ptr = strstr(detail_ptr->features, ",")))
		str_ptr[0] = '&';

	tmp_requested = xstrdup(detail_ptr->features);
	detail_ptr->feature_list = list_create(_feature_list_delete);
	for (i=0; ; i++) {
		if (tmp_requested[i] == '*') {
			tmp_requested[i] = '\0';
			have_count = true;
			count = strtol(&tmp_requested[i+1], &str_ptr, 10);
			if ((feature == NULL) || (count <= 0)) {
				info("Job %u invalid constraint %s",
					job_ptr->job_id, detail_ptr->features);
				xfree(tmp_requested);
				return ESLURM_INVALID_FEATURE;
			}
			i = str_ptr - tmp_requested - 1;
		} else if (tmp_requested[i] == '&') {
			tmp_requested[i] = '\0';
			if (feature == NULL) {
				info("Job %u invalid constraint %s",
					job_ptr->job_id, detail_ptr->features);
				xfree(tmp_requested);
				return ESLURM_INVALID_FEATURE;
			}
			feat = xmalloc(sizeof(job_feature_t));
			feat->name = xstrdup(feature);
			feat->count = count;
			if (bracket)
				feat->op_code = FEATURE_OP_XAND;
			else
				feat->op_code = FEATURE_OP_AND;
			list_append(detail_ptr->feature_list, feat);
			feature = NULL;
			count = 0;
		} else if (tmp_requested[i] == '|') {
			tmp_requested[i] = '\0';
			have_or = true;
			if (feature == NULL) {
				info("Job %u invalid constraint %s",
					job_ptr->job_id, detail_ptr->features);
				xfree(tmp_requested);
				return ESLURM_INVALID_FEATURE;
			}
			feat = xmalloc(sizeof(job_feature_t));
			feat->name = xstrdup(feature);
			feat->count = count;
			if (bracket)
				feat->op_code = FEATURE_OP_XOR;
			else
				feat->op_code = FEATURE_OP_OR;
			list_append(detail_ptr->feature_list, feat);
			feature = NULL;
			count = 0;
		} else if (tmp_requested[i] == '[') {
			tmp_requested[i] = '\0';
			if ((feature != NULL) || bracket) {
				info("Job %u invalid constraint %s",
					job_ptr->job_id, detail_ptr->features);
				xfree(tmp_requested);
				return ESLURM_INVALID_FEATURE;
			}
			bracket++;
		} else if (tmp_requested[i] == ']') {
			tmp_requested[i] = '\0';
			if ((feature == NULL) || (bracket == 0)) {
				info("Job %u invalid constraint %s",
					job_ptr->job_id, detail_ptr->features);
				xfree(tmp_requested);
				return ESLURM_INVALID_FEATURE;
			}
			bracket = 0;
		} else if (tmp_requested[i] == '\0') {
			if (feature) {
				feat = xmalloc(sizeof(job_feature_t));
				feat->name = xstrdup(feature);
				feat->count = count;
				feat->op_code = FEATURE_OP_END;
				list_append(detail_ptr->feature_list, feat);
			}
			break;
		} else if (tmp_requested[i] == ',') {
			info("Job %u invalid constraint %s",
				job_ptr->job_id, detail_ptr->features);
			xfree(tmp_requested);
			return ESLURM_INVALID_FEATURE;
		} else if (feature == NULL) {
			feature = &tmp_requested[i];
		}
	}
	xfree(tmp_requested);
	if (have_count && have_or) {
		info("Job %u invalid constraint (OR with feature count): %s",
			job_ptr->job_id, detail_ptr->features);
		return ESLURM_INVALID_FEATURE;
	}

	return _valid_feature_list(job_ptr, detail_ptr->feature_list);
}

static void _feature_list_delete(void *x)
{
	job_feature_t *feature = (job_feature_t *)x;
	xfree(feature->name);
	xfree(feature);
}

static int _valid_feature_list(struct job_record *job_ptr, List feature_list)
{
	ListIterator feat_iter;
	job_feature_t *feat_ptr;
	char *buf = NULL, tmp[16];
	int bracket = 0;
	int rc = SLURM_SUCCESS;
	bool can_reboot;

	if (feature_list == NULL) {
		debug2("Job %u feature list is empty", job_ptr->job_id);
		return rc;
	}

	can_reboot = node_features_g_user_update(job_ptr->user_id);

	feat_iter = list_iterator_create(feature_list);
	while ((feat_ptr = (job_feature_t *)list_next(feat_iter))) {
		if ((feat_ptr->op_code == FEATURE_OP_XOR) ||
		    (feat_ptr->op_code == FEATURE_OP_XAND)) {
			if (bracket == 0)
				xstrcat(buf, "[");
			bracket = 1;
		}
		xstrcat(buf, feat_ptr->name);
		if (rc == SLURM_SUCCESS)
			rc = _valid_node_feature(feat_ptr->name, can_reboot);
		if (feat_ptr->count) {
			snprintf(tmp, sizeof(tmp), "*%u", feat_ptr->count);
			xstrcat(buf, tmp);
		}
		if (bracket &&
		    ((feat_ptr->op_code != FEATURE_OP_XOR) &&
		     (feat_ptr->op_code != FEATURE_OP_XAND))) {
			xstrcat(buf, "]");
			bracket = 0;
		}
		if ((feat_ptr->op_code == FEATURE_OP_AND) ||
		    (feat_ptr->op_code == FEATURE_OP_XAND))
			xstrcat(buf, "&");
		else if ((feat_ptr->op_code == FEATURE_OP_OR) ||
			 (feat_ptr->op_code == FEATURE_OP_XOR))
			xstrcat(buf, "|");
	}
	list_iterator_destroy(feat_iter);

	if (rc == SLURM_SUCCESS) {
		debug("Job %u feature list: %s", job_ptr->job_id, buf);
	} else {
		info("Job %u has invalid feature list: %s",
		     job_ptr->job_id, buf);
	}
	xfree(buf);

	return rc;
}

/* Validate that job's feature is available on some node(s) */
static int _valid_node_feature(char *feature, bool can_reboot)
{
	int rc = ESLURM_INVALID_FEATURE;
	node_feature_t *feature_ptr;
	ListIterator feature_iter;

	if (can_reboot)
		feature_iter = list_iterator_create(avail_feature_list);
	else
		feature_iter = list_iterator_create(active_feature_list);
	while ((feature_ptr = (node_feature_t *)list_next(feature_iter))) {
		if (xstrcmp(feature_ptr->name, feature))
			continue;
		rc = SLURM_SUCCESS;
		break;
	}
	list_iterator_destroy(feature_iter);

	return rc;
}

/* If a job can run in multiple partitions, when it is started we want to
 * put the name of the partition used _first_ in that list. When slurmctld
 * restarts, that will be used to set the job's part_ptr and that will be
 * reported to squeue. We leave all of the partitions in the list though,
 * so the job can be requeued and have access to them all. */
extern void rebuild_job_part_list(struct job_record *job_ptr)
{
	ListIterator part_iterator;
	struct part_record *part_ptr;

	if (!job_ptr->part_ptr_list)
		return;
	if (!job_ptr->part_ptr || !job_ptr->part_ptr->name) {
		error("Job %u has NULL part_ptr or the partition name is NULL",
		      job_ptr->job_id);
		return;
	}

	xfree(job_ptr->partition);
	job_ptr->partition = xstrdup(job_ptr->part_ptr->name);

	part_iterator = list_iterator_create(job_ptr->part_ptr_list);
	while ((part_ptr = (struct part_record *) list_next(part_iterator))) {
		if (part_ptr == job_ptr->part_ptr)
			continue;
		xstrcat(job_ptr->partition, ",");
		xstrcat(job_ptr->partition, part_ptr->name);
	}
	list_iterator_destroy(part_iterator);
}

/* cleanup_completing()
 *
 * Clean up the JOB_COMPLETING flag and eventually
 * requeue the job if there is a pending request
 * for it. This function assumes the caller has the
 * appropriate locks on the job_record.
 */
void
cleanup_completing(struct job_record *job_ptr)
{
	time_t delay;

	trace_job(job_ptr, __func__, "");

	delay = last_job_update - job_ptr->end_time;
	if (delay > 60) {
		info("%s: job %u completion process took %ld seconds",
		     __func__, job_ptr->job_id,(long) delay);
	}

	license_job_return(job_ptr);
	if (slurm_sched_g_freealloc(job_ptr) != SLURM_SUCCESS)
		error("slurm_sched_freealloc(%u): %m", job_ptr->job_id);

	delete_step_records(job_ptr);
	job_ptr->job_state &= (~JOB_COMPLETING);
	job_hold_requeue(job_ptr);

	fed_mgr_job_complete(job_ptr, job_ptr->exit_code, job_ptr->start_time);

	slurm_sched_g_schedule();
}

/*
 * _waitpid_timeout()
 *
 *  Same as waitpid(2) but kill process group for pid after timeout secs.
 */
int
waitpid_timeout(const char *name, pid_t pid, int *pstatus, int timeout)
{
	int timeout_ms = 1000 * timeout; /* timeout in ms                   */
	int max_delay =  1000;           /* max delay between waitpid calls */
	int delay = 10;                  /* initial delay                   */
	int rc;
	int options = WNOHANG;

	if (timeout <= 0 || timeout == (uint16_t)NO_VAL)
		options = 0;

	while ((rc = waitpid (pid, pstatus, options)) <= 0) {
		if (rc < 0) {
			if (errno == EINTR)
				continue;
			error("waidpid: %m");
			return -1;
		}
		else if (timeout_ms <= 0) {
			info("%s%stimeout after %ds: killing pgid %d",
			     name != NULL ? name : "",
			     name != NULL ? ": " : "",
			     timeout, pid);
			killpg(pid, SIGKILL);
			options = 0;
		}
		else {
			poll(NULL, 0, delay);
			timeout_ms -= delay;
			delay = MIN (timeout_ms, MIN(max_delay, delay*2));
		}
	}

	killpg(pid, SIGKILL);  /* kill children too */
	return pid;
}<|MERGE_RESOLUTION|>--- conflicted
+++ resolved
@@ -623,12 +623,8 @@
 	struct part_record *part_ptr = NULL;
 	ListIterator job_iterator;
 	slurmctld_lock_t job_write_lock =
-<<<<<<< HEAD
 		{ READ_LOCK, WRITE_LOCK, WRITE_LOCK, READ_LOCK, NO_LOCK };
-=======
-		{ READ_LOCK, WRITE_LOCK, WRITE_LOCK, READ_LOCK };
 	time_t now = time(NULL);
->>>>>>> 0abbf727
 #ifdef HAVE_BG
 	static uint16_t cpus_per_node = 0;
 	if (!cpus_per_node)
