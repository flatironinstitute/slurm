--- conflicted
+++ resolved
@@ -3505,7 +3505,6 @@
 		return ESLURM_REQUESTED_NODE_CONFIG_UNAVAILABLE;
 	}
 
-	(void) _match_feature(job_ptr->details->feature_list, &inactive_bitmap);
 	node_set_inx = 0;
 	node_set_len = list_count(config_list) * 4 + 1;
 	node_set_ptr = (struct node_set *)
@@ -3603,23 +3602,12 @@
 			error("%s: node_set buffer filled", __func__);
 			break;
 		}
-<<<<<<< HEAD
-		if (test_only || !can_reboot)
-			continue;
-
-		if (!inactive_bitmap)	/* All features active */
-			continue;
-		if (bit_super_set(prev_node_set_ptr->my_bitmap,
-				  inactive_bitmap)) {
-			/* All nodes require reboot, just change weight */
-			prev_node_set_ptr->weight = INFINITE;
-=======
 
 		if (job_ptr->resv_ptr &&
 		    (job_ptr->resv_ptr->flags & RESERVE_FLAG_FLEX) &&
 		    job_ptr->resv_ptr->node_bitmap &&
-		    !bit_super_set(node_set_ptr[node_set_inx-1].my_bitmap,
-				   job_ptr->resv_ptr->node_bitmap)) {
+		    !bit_super_set(prev_node_set_ptr->my_bitmap,
+				  job_ptr->resv_ptr->node_bitmap)) {
 			/* Avoid nodes outside of job's FLEX reservation */
 			avoid_node_map =
 				bit_copy(job_ptr->resv_ptr->node_bitmap);
@@ -3629,13 +3617,20 @@
 			/* Avoid nodes requiring reboot for active features */
 			if (test_only || !can_reboot)
 				continue;
-			if (!_match_feature3(job_ptr, prev_node_set_ptr,
-					     &avoid_node_map))
-				continue;
+			(void) _match_feature(job_ptr->details->feature_list,
+					      &avoid_node_map);
 			avoid_weight = INFINITE - 1;
 		}
 
-		if (bit_equal(prev_node_set_ptr->my_bitmap, avoid_node_map)) {
+		if (!avoid_node_map)
+			continue;
+		if (!bit_overlap(prev_node_set_ptr->my_bitmap, avoid_node_map)){
+			/* No nodes in set to avoid */
+			FREE_NULL_BITMAP(avoid_node_map);
+			continue;
+		}
+		if (bit_super_set(prev_node_set_ptr->my_bitmap,
+				  avoid_node_map)) {
 			/*
 			 * All nodes in this set should be avoided. Either they
 			 * require a reboot or are outside of a FLEX
@@ -3643,21 +3638,16 @@
 			 */
 			prev_node_set_ptr->weight = avoid_weight;
 			FREE_NULL_BITMAP(avoid_node_map);
->>>>>>> 95ab36b3
 			continue;
 		}
 		/*
 		 * Split the node set record in two:
-<<<<<<< HEAD
-		 * one set to reboot, one set available now
-=======
 		 * one set of nodes to avoid if possible
 		 * one set of nodes available now
 		 *
 		 * FIXME: We really want 4 different weights (not 2):
 		 * Inside and outside of FLEX reservation plus
 		 * Need to reboot or not for node features
->>>>>>> 95ab36b3
 		 */
 		node_set_ptr[node_set_inx].cpus_per_node = config_ptr->cpus;
 		node_set_ptr[node_set_inx].features =
@@ -3670,20 +3660,12 @@
 			node_set_ptr[node_set_inx].my_bitmap);
 		node_set_ptr[node_set_inx].real_memory =
 			config_ptr->real_memory;
-<<<<<<< HEAD
-		node_set_ptr[node_set_inx].weight = INFINITE;
-		bit_and_not(node_set_ptr[node_set_inx-1].my_bitmap,
-			    inactive_bitmap);
-		node_set_ptr[node_set_inx-1].nodes -= bit_set_count(
-			node_set_ptr[node_set_inx-1].my_bitmap);
-=======
 		node_set_ptr[node_set_inx].weight = avoid_weight;
 		bit_and_not(node_set_ptr[node_set_inx-1].my_bitmap,
 			    avoid_node_map);
 		node_set_ptr[node_set_inx-1].nodes -= bit_set_count(
 			node_set_ptr[node_set_inx-1].my_bitmap);
 		FREE_NULL_BITMAP(avoid_node_map);
->>>>>>> 95ab36b3
 		node_set_inx++;
 		if (node_set_inx >= node_set_len) {
 			error("%s: node_set buffer filled", __func__);
@@ -3691,7 +3673,7 @@
 		}
 	}
 	list_iterator_destroy(config_iterator);
-	FREE_NULL_BITMAP(inactive_bitmap);
+	FREE_NULL_BITMAP(avoid_node_map);
 	/* eliminate any incomplete node_set record */
 	xfree(node_set_ptr[node_set_inx].features);
 	FREE_NULL_BITMAP(node_set_ptr[node_set_inx].my_bitmap);
